# Aman Cybersecurity Browser Extension

AI-powered real-time phishing detection and protection for Gmail and Outlook, integrated with the Aman Cybersecurity Platform backend.

## ✨ Features

### 🧠 AI-Powered Scanning
- **Gemini AI Integration**: Utilizes Google Gemini 2.0 Flash for advanced threat analysis
- **Real-time Email Scanning**: Automatic analysis of incoming emails with 95% accuracy
- **Context-Aware Link Analysis**: Intelligent URL threat assessment with reasoning
- **Fallback Protection**: Maintains functionality even when AI services are unavailable

### 🛡️ Security Features
- **Enterprise Authentication**: JWT token integration with the Aman platform
- **Content Security**: Sanitization and filtering before external analysis
- **Privacy First**: No sensitive data stored or transmitted unnecessarily
- **Rate Limiting**: Responsible API usage with smart caching

### 📊 User Experience
- **Visual Threat Indicators**: Color-coded security badges on emails and links
- **Real-time Notifications**: Instant alerts for high-risk content
- **Detailed Explanations**: Human-readable AI-powered threat analysis
- **Statistics Dashboard**: Track scanned emails and blocked threats

## 🚀 Installation Instructions

### Prerequisites
1. **Chrome Browser**: Version 88 or higher
<<<<<<< HEAD
2. **Aman Account**: Register at [Aman Platform](https://a7ef5366-e6cc-4ff4-9acc-af148819b2aa.preview.emergentagent.com)
=======
2. **Aman Account**: Register at [Aman Platform](https://efa74ed7-f978-4210-bbcd-d316719ab043.preview.emergentagent.com)
>>>>>>> a8617dd8

### Installation Steps

#### Method 1: Developer Mode (Recommended for Testing)
1. **Download Extension**:
   ```bash
   # Clone or download the browser-extension folder
   cd /path/to/aman-platform/browser-extension
   ```

2. **Open Chrome Extensions**:
   - Navigate to `chrome://extensions/`
   - Enable "Developer mode" (toggle in top-right)

3. **Load Extension**:
   - Click "Load unpacked"
   - Select the `browser-extension` folder
   - Extension should appear with green Aman icon

4. **Verify Installation**:
   - Look for Aman icon in Chrome toolbar
   - Click icon to open popup interface

### 🔐 Authentication Setup

1. **Login to Aman Platform**:
<<<<<<< HEAD
   - Visit: https://a7ef5366-e6cc-4ff4-9acc-af148819b2aa.preview.emergentagent.com
=======
   - Visit: https://efa74ed7-f978-4210-bbcd-d316719ab043.preview.emergentagent.com
>>>>>>> a8617dd8
   - Login with your credentials

2. **Extension Auto-Authentication**:
   - Extension automatically detects login
   - Green notification appears: "Browser Extension Connected"

3. **Manual Authentication** (if needed):
   - Click Aman extension icon
   - Click "Login" button in popup
   - Complete authentication on web platform

## 📧 Supported Email Platforms

### Gmail
- **URL**: `https://mail.google.com/*`
- **Features**: Full email scanning, link analysis, real-time protection
- **Selectors**: Optimized for Gmail interface

### Outlook (All Variants)
- **URLs**: 
  - `https://outlook.live.com/*`
  - `https://outlook.office.com/*`
  - `https://outlook.office365.com/*`
- **Features**: Complete email and link scanning
- **Selectors**: Adaptive to Outlook interfaces

## 🎛️ Extension Usage

### Email Scanning
1. **Automatic Scanning**: 
   - Opens email → Extension automatically scans
   - Shows security badge with risk assessment

2. **Security Badges**:
   - 🟢 **SAFE**: Email appears legitimate
   - 🟡 **WARNING**: Potentially suspicious content
   - 🔴 **DANGER**: High-risk phishing attempt detected

3. **AI Indicators**:
   - **AI Badge**: Shows when Gemini AI was used
   - **LOCAL Badge**: Indicates fallback scanning
   - **Risk Percentage**: Numerical threat assessment

### Link Analysis
- **Real-time Scanning**: Links analyzed as emails load
- **Color-coded Badges**: Visual threat indicators on links
- **Shortened URL Detection**: Special handling for bit.ly, tinyurl.com, etc.

### Popup Interface
- **Today's Protection**: Statistics on emails scanned and threats blocked
- **Recent Activity**: Last 5 scan results with details
- **Quick Actions**: Toggle protection, refresh scans, open dashboard
- **Settings**: Real-time protection and notification preferences

## ⚡ API Integration

### Backend Endpoints
```javascript
// Email Scanning
POST /api/scan/email
Authorization: Bearer {jwt_token}
{
  "email_subject": "...",
  "email_body": "...",
  "sender": "...",
  "recipient": "..."
}

// Link Scanning  
POST /api/scan/link
Authorization: Bearer {jwt_token}
{
  "url": "...",
  "context": "..."
}
```

### Response Format
```javascript
{
  "id": "scan_123...",
  "status": "safe|potential_phishing|phishing",
  "risk_score": 85.0,
  "explanation": "AI-generated threat explanation",
  "threat_sources": ["ai_analysis", "pattern_matching"],
  "detected_threats": ["urgency_manipulation", "suspicious_links"],
  "recommendations": ["Do not click links", "Verify sender identity"]
}
```

## 🔧 Technical Architecture

### Manifest V3 Structure
- **Service Worker**: `src/background.js` - API integration and message handling
- **Content Scripts**: `content/content.js` - Gmail/Outlook DOM interaction
- **Popup Interface**: `popup/popup.html` - User interface and statistics
- **Permissions**: Minimal required permissions for security

### Security Design
- **JWT Authentication**: Secure token-based API access
- **Content Sanitization**: Filters sensitive data before AI analysis
- **Local Storage**: Encrypted storage of authentication tokens
- **Fallback Mechanisms**: Continues operation during API failures

## 🧪 Testing Guide

### Manual Testing Checklist

#### 1. Installation & Setup
- [ ] Extension loads without errors
- [ ] Icon appears in Chrome toolbar
- [ ] Popup opens and displays correctly

#### 2. Authentication
- [ ] Login through web platform
- [ ] Extension shows "Authenticated" status
- [ ] User email displays correctly in popup

#### 3. Gmail Integration
- [ ] Navigate to Gmail
- [ ] "Aman Protection Active" indicator appears
- [ ] Open email → Security badge appears
- [ ] Badge shows appropriate risk level

#### 4. Outlook Integration  
- [ ] Test on all Outlook variants
- [ ] Email scanning works correctly
- [ ] Links are properly analyzed

#### 5. AI Integration
- [ ] High-risk emails show AI badges
- [ ] Explanations are detailed and relevant
- [ ] Fallback works when AI unavailable

#### 6. Performance
- [ ] No significant page slowdown
- [ ] Scans complete within 2-3 seconds
- [ ] Extension remains responsive

### Test Email Scenarios

#### Safe Email Test
```
Subject: Weekly Team Meeting
Sender: colleague@company.com
Body: Hi team, our weekly meeting is scheduled for Friday at 2 PM.
Expected: SAFE badge, low risk score
```

#### Phishing Email Test
```
Subject: URGENT: Verify Your Account Now
Sender: security@fake-bank.com
Body: Your account will be suspended. Click here to verify immediately.
Expected: DANGER badge, high risk score, AI analysis
```

## 🐛 Troubleshooting

### Common Issues

#### Extension Not Loading
```bash
# Check console for errors
1. Open chrome://extensions/
2. Click "Errors" on extension
3. Check service worker logs
```

#### Authentication Fails
```bash
# Clear extension storage
1. Right-click extension icon
2. Inspect popup
3. Console: chrome.storage.local.clear()
4. Re-authenticate
```

#### Scanning Not Working
- Verify internet connection
- Check authentication status
- Try refreshing email page
- Look for API rate limiting

### Debug Information
```javascript
// Enable debug logging
localStorage.setItem('amanDebug', 'true');

// Check extension storage
chrome.storage.local.get(null, console.log);

// View scan results
chrome.storage.local.get(['scanResults'], console.log);
```

## 🔄 Updates & Maintenance

### Version History
- **v1.0.1**: AI integration with Gemini 2.0 Flash
- **v1.0.0**: Initial release with basic scanning

### Update Procedure
1. Update manifest version
2. Test all functionality
3. Update documentation
4. Re-package for distribution

## 📞 Support

### Getting Help
- **Platform Issues**: Contact through Aman dashboard
- **Extension Bugs**: Check browser console for errors
- **API Issues**: Verify authentication and connectivity

### Reporting Issues
Include in bug reports:
- Chrome version
- Extension version  
- Console error messages
- Steps to reproduce
- Screenshots if applicable

## 🚀 Production Deployment

### Chrome Web Store Preparation
1. **Package Extension**:
   ```bash
   zip -r aman-extension.zip browser-extension/
   ```

2. **Required Assets**:
   - High-quality icon set (16, 32, 48, 128px)
   - Detailed description and screenshots
   - Privacy policy and terms of service

3. **Store Listing**:
   - Focus on AI-powered security features
   - Highlight enterprise-grade protection
   - Include professional screenshots

### Enterprise Distribution
- Consider private Chrome Web Store publication
- Provide installation guides for IT administrators
- Include group policy templates if needed

---

**Built with ❤️ for SME cybersecurity protection**  
**Powered by AI • Secured by Design • Trusted by Businesses**<|MERGE_RESOLUTION|>--- conflicted
+++ resolved
@@ -26,11 +26,8 @@
 
 ### Prerequisites
 1. **Chrome Browser**: Version 88 or higher
-<<<<<<< HEAD
-2. **Aman Account**: Register at [Aman Platform](https://a7ef5366-e6cc-4ff4-9acc-af148819b2aa.preview.emergentagent.com)
-=======
 2. **Aman Account**: Register at [Aman Platform](https://efa74ed7-f978-4210-bbcd-d316719ab043.preview.emergentagent.com)
->>>>>>> a8617dd8
+
 
 ### Installation Steps
 
@@ -57,11 +54,8 @@
 ### 🔐 Authentication Setup
 
 1. **Login to Aman Platform**:
-<<<<<<< HEAD
-   - Visit: https://a7ef5366-e6cc-4ff4-9acc-af148819b2aa.preview.emergentagent.com
-=======
+
    - Visit: https://efa74ed7-f978-4210-bbcd-d316719ab043.preview.emergentagent.com
->>>>>>> a8617dd8
    - Login with your credentials
 
 2. **Extension Auto-Authentication**:
