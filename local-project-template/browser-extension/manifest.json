{
  "manifest_version": 3,
  "name": "Aman Cybersecurity Protection",
  "version": "1.0.1",
  "description": "AI-powered real-time phishing detection and protection for Gmail and Outlook",
  "permissions": [
    "activeTab",
    "storage",
    "scripting",
    "notifications"
  ],
  "host_permissions": [
    "https://mail.google.com/*",
    "https://outlook.live.com/*",
    "https://outlook.office.com/*",
    "https://outlook.office365.com/*",
    "https://f8e0a18c-634d-449c-bde8-c523f13f683c.preview.emergentagent.com/*"
  ],
  "content_scripts": [
    {
      "matches": [
        "https://mail.google.com/*",
        "https://outlook.live.com/*",
        "https://outlook.office.com/*",
        "https://outlook.office365.com/*"
      ],
      "js": ["content/content.js"],
      "css": ["content/content.css"],
      "run_at": "document_idle"
    }
  ],
  "background": {
    "service_worker": "src/background.js"
  },
  "action": {
    "default_popup": "popup/popup.html",
    "default_title": "Aman Cybersecurity Protection - AI Powered",
    "default_icon": {
      "16": "icons/icon16.png",
      "32": "icons/icon32.png",
      "48": "icons/icon48.png",
      "128": "icons/icon128.png"
    }
  },
  "icons": {
    "16": "icons/icon16.png",
    "32": "icons/icon32.png",
    "48": "icons/icon48.png",
    "128": "icons/icon128.png"
  },
  "web_accessible_resources": [
    {
      "resources": ["content/indicator.html", "content/content.css"],
      "matches": [
        "https://mail.google.com/*",
        "https://outlook.live.com/*",
        "https://outlook.office.com/*",
        "https://outlook.office365.com/*"
      ]
    }
  ],
  "externally_connectable": {
    "matches": [
<<<<<<< HEAD

      "https://859201a4-6ec0-482a-aafb-51101591fb03.preview.emergentagent.com/*"
=======
      "https://f8e0a18c-634d-449c-bde8-c523f13f683c.preview.emergentagent.com/*"
>>>>>>> c79b7619
    ]
  }
}<|MERGE_RESOLUTION|>--- conflicted
+++ resolved
@@ -61,12 +61,8 @@
   ],
   "externally_connectable": {
     "matches": [
-<<<<<<< HEAD
 
-      "https://859201a4-6ec0-482a-aafb-51101591fb03.preview.emergentagent.com/*"
-=======
       "https://f8e0a18c-634d-449c-bde8-c523f13f683c.preview.emergentagent.com/*"
->>>>>>> c79b7619
     ]
   }
 }