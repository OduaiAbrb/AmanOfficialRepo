// Background service worker for Aman Cybersecurity Extension
console.log('Aman Cybersecurity Extension - Background script loaded');

<<<<<<< HEAD

const API_BASE_URL = 'https://efa74ed7-f978-4210-bbcd-d316719ab043.preview.emergentagent.com/api';

=======
// API Configuration - Use environment variable for backend URL
const API_BASE_URL = 'https://859201a4-6ec0-482a-aafb-51101591fb03.preview.emergentagent.com/api';
>>>>>>> 26acf851

// Authentication state
let authToken = null;
let isAuthenticated = false;

// Extension installation
chrome.runtime.onInstalled.addListener((details) => {
  console.log('Extension installed:', details.reason);
  
  // Set default settings
  chrome.storage.sync.set({
    extensionEnabled: true,
    scanningEnabled: true,
    realTimeProtection: true,
    blockSuspicious: false,
    showNotifications: true
  });

  // Check for existing authentication
  checkAuthentication();
});

// Check authentication status
async function checkAuthentication() {
  try {
    const stored = await chrome.storage.local.get(['authToken', 'userEmail']);
    if (stored.authToken) {
      authToken = stored.authToken;
      // Verify token is still valid
      const isValid = await verifyAuthToken(stored.authToken);
      if (isValid) {
        isAuthenticated = true;
        console.log('Extension authenticated for user:', stored.userEmail);
      } else {
        // Token expired, clear storage
        await chrome.storage.local.remove(['authToken', 'userEmail']);
        isAuthenticated = false;
      }
    }
  } catch (error) {
    console.error('Authentication check failed:', error);
  }
}

// Verify auth token with backend
async function verifyAuthToken(token) {
  try {
    const response = await fetch(`${API_BASE_URL}/users/me`, {
      method: 'GET',
      headers: {
        'Authorization': `Bearer ${token}`,
        'Content-Type': 'application/json'
      }
    });
    return response.ok;
  } catch (error) {
    console.error('Token verification failed:', error);
    return false;
  }
}

// Prompt user to authenticate
async function promptAuthentication() {
  try {
    // Open authentication page
<<<<<<< HEAD

    const authUrl = `https://efa74ed7-f978-4210-bbcd-d316719ab043.preview.emergentagent.com/auth`;

=======
    const authUrl = `https://859201a4-6ec0-482a-aafb-51101591fb03.preview.emergentagent.com/auth`;
>>>>>>> 26acf851
    await chrome.tabs.create({ url: authUrl });
    
    // Show notification
    if (chrome.notifications) {
      chrome.notifications.create({
        type: 'basic',
        iconUrl: '../icons/icon48.png',
        title: 'Aman Security Authentication',
        message: 'Please log in to enable email protection features.'
      });
    }
  } catch (error) {
    console.error('Authentication prompt failed:', error);
  }
}

// Handle messages from content scripts
chrome.runtime.onMessage.addListener((request, sender, sendResponse) => {
  console.log('Background received message:', request);

  switch (request.action) {
    case 'scanEmail':
      handleEmailScan(request.data, sendResponse);
      return true; // Keep message channel open for async response
      
    case 'scanLink':
      handleLinkScan(request.data, sendResponse);
      return true;
      
    case 'authenticate':
      handleAuthentication(request.data, sendResponse);
      return true;
      
    case 'getAuthStatus':
      sendResponse({ 
        success: true, 
        authenticated: isAuthenticated,
        token: authToken 
      });
      break;
      
    case 'getSettings':
      getExtensionSettings(sendResponse);
      return true;
      
    case 'updateSettings':
      updateExtensionSettings(request.data, sendResponse);
      return true;
      
    default:
      console.log('Unknown action:', request.action);
      sendResponse({ error: 'Unknown action' });
  }
});

// Handle authentication
async function handleAuthentication(authData, sendResponse) {
  try {
    if (authData.token && authData.email) {
      // Store authentication data
      await chrome.storage.local.set({
        authToken: authData.token,
        userEmail: authData.email
      });
      
      authToken = authData.token;
      isAuthenticated = true;
      
      console.log('Extension authenticated successfully');
      
      sendResponse({
        success: true,
        message: 'Authentication successful'
      });
    } else {
      sendResponse({
        success: false,
        error: 'Invalid authentication data'
      });
    }
  } catch (error) {
    console.error('Authentication handling failed:', error);
    sendResponse({
      success: false,
      error: error.message
    });
  }
}

// Email scanning function with AI backend integration
async function handleEmailScan(emailData, sendResponse) {
  try {
    console.log('Scanning email:', emailData.subject);
    
    // Check authentication
    if (!isAuthenticated) {
      await promptAuthentication();
      sendResponse({
        success: false,
        error: 'Authentication required',
        needsAuth: true
      });
      return;
    }
    
    // Prepare email data for API
    const scanRequest = {
      email_subject: emailData.subject || '',
      email_body: emailData.body || '',
      sender: emailData.sender || '',
      recipient: emailData.recipient || ''
    };
    
    // Call AI-powered email scanning API
    const scanResult = await performEmailScanAPI(scanRequest);
    
    // Transform API response to extension format
    const extensionResult = transformEmailScanResult(scanResult, emailData);
    
    // Store scan result
    await storeScanResult(extensionResult);
    
    sendResponse({
      success: true,
      result: extensionResult
    });
    
  } catch (error) {
    console.error('Email scan error:', error);
    
    // Fallback to local scanning if API fails
    if (error.message.includes('401') || error.message.includes('auth')) {
      await promptAuthentication();
      sendResponse({
        success: false,
        error: 'Authentication expired',
        needsAuth: true
      });
    } else {
      // Use fallback scanning
      const fallbackResult = await performFallbackEmailScan(emailData);
      await storeScanResult(fallbackResult);
      
      sendResponse({
        success: true,
        result: fallbackResult,
        fallback: true
      });
    }
  }
}

// Link scanning function with AI backend integration
async function handleLinkScan(linkData, sendResponse) {
  try {
    console.log('Scanning link:', linkData.url);
    
    if (!isAuthenticated) {
      // For links, provide basic local scanning without authentication
      const localResult = await performLocalLinkScan(linkData);
      sendResponse({
        success: true,
        result: localResult,
        local: true
      });
      return;
    }
    
    // Call AI-powered link scanning API
    const scanResult = await performLinkScanAPI(linkData);
    
    // Transform API response to extension format
    const extensionResult = transformLinkScanResult(scanResult, linkData);
    
    sendResponse({
      success: true,
      result: extensionResult
    });
    
  } catch (error) {
    console.error('Link scan error:', error);
    
    // Fallback to local scanning
    const fallbackResult = await performLocalLinkScan(linkData);
    sendResponse({
      success: true,
      result: fallbackResult,
      fallback: true
    });
  }
}

// AI-powered email scanning API call
async function performEmailScanAPI(emailData) {
  const response = await fetch(`${API_BASE_URL}/scan/email`, {
    method: 'POST',
    headers: {
      'Authorization': `Bearer ${authToken}`,
      'Content-Type': 'application/json'
    },
    body: JSON.stringify(emailData)
  });
  
  if (!response.ok) {
    if (response.status === 401) {
      isAuthenticated = false;
      authToken = null;
      await chrome.storage.local.remove(['authToken', 'userEmail']);
    }
    throw new Error(`API request failed: ${response.status}`);
  }
  
  return await response.json();
}

// AI-powered link scanning API call
async function performLinkScanAPI(linkData) {
  const response = await fetch(`${API_BASE_URL}/scan/link`, {
    method: 'POST',
    headers: {
      'Authorization': `Bearer ${authToken}`,
      'Content-Type': 'application/json'
    },
    body: JSON.stringify({
      url: linkData.url,
      context: linkData.text || ''
    })
  });
  
  if (!response.ok) {
    throw new Error(`API request failed: ${response.status}`);
  }
  
  return await response.json();
}

// Transform API email scan result to extension format
function transformEmailScanResult(apiResult, originalData) {
  // Map API status to extension risk level
  const statusToRiskLevel = {
    'safe': 'safe',
    'potential_phishing': 'warning', 
    'phishing': 'danger'
  };
  
  return {
    id: apiResult.id || generateScanId(),
    timestamp: new Date().toISOString(),
    riskLevel: statusToRiskLevel[apiResult.status] || 'safe',
    riskScore: Math.round(apiResult.risk_score || 0),
    explanation: apiResult.explanation || 'Scan completed',
    threats: apiResult.detected_threats || [],
    threatSources: apiResult.threat_sources || [],
    recommendations: apiResult.recommendations || [],
    emailData: {
      subject: originalData.subject,
      sender: originalData.sender,
      recipient: originalData.recipient
    },
    aiPowered: true
  };
}

// Transform API link scan result to extension format
function transformLinkScanResult(apiResult, originalData) {
  const statusToRiskLevel = {
    'safe': 'safe',
    'potential_phishing': 'warning',
    'phishing': 'danger'
  };
  
  return {
    id: generateScanId(),
    timestamp: new Date().toISOString(),
    url: originalData.url,
    riskLevel: statusToRiskLevel[apiResult.status] || 'safe',
    riskScore: Math.round(apiResult.risk_score || 0),
    explanation: apiResult.explanation || 'Link scan completed',
    threatCategories: apiResult.threat_categories || [],
    isShortened: apiResult.is_shortened || false,
    aiPowered: true
  };
}

// Fallback email scanning (when API unavailable)
async function performFallbackEmailScan(emailData) {
  // Simple keyword-based scanning
  const suspiciousKeywords = [
    'urgent', 'verify account', 'click here', 'limited time', 'suspended',
    'congratulations', 'winner', 'claim now', 'act fast', 'expires today'
  ];
  
  const body = (emailData.body || '').toLowerCase();
  const subject = (emailData.subject || '').toLowerCase();
  
  let suspiciousScore = 0;
  const detectedThreats = [];
  
  suspiciousKeywords.forEach(keyword => {
    if (body.includes(keyword) || subject.includes(keyword)) {
      suspiciousScore += 15;
      detectedThreats.push(keyword.replace('_', ' '));
    }
  });
  
  // Check sender domain
  const sender = emailData.sender || '';
  if (!sender.includes('@') || sender.includes('noreply') || sender.includes('no-reply')) {
    suspiciousScore += 10;
  }
  
  const riskScore = Math.min(suspiciousScore, 100);
  let riskLevel = 'safe';
  
  if (riskScore >= 60) {
    riskLevel = 'danger';
  } else if (riskScore >= 30) {
    riskLevel = 'warning';
  }
  
  return {
    id: generateScanId(),
    timestamp: new Date().toISOString(),
    riskLevel: riskLevel,
    riskScore: riskScore,
    explanation: generateFallbackExplanation(riskLevel),
    threats: detectedThreats,
    emailData: {
      subject: emailData.subject,
      sender: emailData.sender,
      recipient: emailData.recipient
    },
    fallback: true
  };
}

// Local link scanning (basic checks)
async function performLocalLinkScan(linkData) {
  const url = linkData.url || '';
  const suspiciousDomains = ['bit.ly', 'tinyurl.com', 'goo.gl', 't.co'];
  const dangerousDomains = ['phishing-site.com', 'malware-site.net'];
  
  let riskScore = 0;
  let riskLevel = 'safe';
  let explanation = 'Link appears safe';
  
  // Check for dangerous domains
  if (dangerousDomains.some(domain => url.includes(domain))) {
    riskScore = 90;
    riskLevel = 'danger';
    explanation = 'Known malicious domain detected';
  }
  // Check for shortened URLs
  else if (suspiciousDomains.some(domain => url.includes(domain))) {
    riskScore = 40;
    riskLevel = 'warning';
    explanation = 'Shortened URL - exercise caution';
  }
  // Check for suspicious patterns
  else if (url.includes('login') || url.includes('verify') || url.includes('secure')) {
    riskScore = 25;
    riskLevel = 'warning';
    explanation = 'URL contains authentication-related keywords';
  }
  
  return {
    id: generateScanId(),
    timestamp: new Date().toISOString(),
    url: url,
    riskLevel: riskLevel,
    riskScore: riskScore,
    explanation: explanation,
    local: true
  };
}

// Helper functions
function generateScanId() {
  return 'scan_' + Date.now() + '_' + Math.random().toString(36).substr(2, 9);
}

function generateFallbackExplanation(riskLevel) {
  switch (riskLevel) {
    case 'danger':
      return 'High risk indicators detected. Multiple suspicious patterns found.';
    case 'warning':
      return 'Potentially suspicious content. Exercise caution with this email.';
    default:
      return 'Email appears safe. No major threats detected.';
  }
}

// Storage functions (enhanced)
async function storeScanResult(result) {
  try {
    const stored = await chrome.storage.local.get(['scanResults']);
    const scanResults = stored.scanResults || [];
    
    scanResults.unshift(result);
    
    // Keep only last 100 results
    if (scanResults.length > 100) {
      scanResults.splice(100);
    }
    
    await chrome.storage.local.set({ scanResults });
    
    // Update badge if threats detected
    updateExtensionBadge(result);
    
  } catch (error) {
    console.error('Failed to store scan result:', error);
  }
}

// Update extension badge based on scan results
async function updateExtensionBadge(result) {
  try {
    if (result.riskLevel === 'danger') {
      await chrome.action.setBadgeText({ text: '!' });
      await chrome.action.setBadgeBackgroundColor({ color: '#ef4444' });
    } else if (result.riskLevel === 'warning') {
      await chrome.action.setBadgeText({ text: '?' });
      await chrome.action.setBadgeBackgroundColor({ color: '#f59e0b' });
    }
    
    // Clear badge after 5 seconds
    setTimeout(async () => {
      await chrome.action.setBadgeText({ text: '' });
    }, 5000);
    
  } catch (error) {
    console.error('Failed to update badge:', error);
  }
}

// Settings functions (enhanced)
async function getExtensionSettings(sendResponse) {
  try {
    const settings = await chrome.storage.sync.get([
      'extensionEnabled',
      'scanningEnabled', 
      'realTimeProtection',
      'blockSuspicious',
      'showNotifications'
    ]);
    
    // Add authentication status
    settings.isAuthenticated = isAuthenticated;
    settings.userEmail = authToken ? (await chrome.storage.local.get(['userEmail'])).userEmail : null;
    
    sendResponse({
      success: true,
      settings: settings
    });
  } catch (error) {
    sendResponse({
      success: false,
      error: error.message
    });
  }
}

async function updateExtensionSettings(newSettings, sendResponse) {
  try {
    await chrome.storage.sync.set(newSettings);
    
    sendResponse({
      success: true,
      message: 'Settings updated successfully'
    });
  } catch (error) {
    sendResponse({
      success: false,
      error: error.message
    });
  }
}

// Initialize on startup
chrome.runtime.onStartup.addListener(() => {
  checkAuthentication();
});

console.log('Aman Cybersecurity Extension - Background script initialized with AI integration');<|MERGE_RESOLUTION|>--- conflicted
+++ resolved
@@ -1,14 +1,9 @@
 // Background service worker for Aman Cybersecurity Extension
 console.log('Aman Cybersecurity Extension - Background script loaded');
 
-<<<<<<< HEAD
-
-const API_BASE_URL = 'https://efa74ed7-f978-4210-bbcd-d316719ab043.preview.emergentagent.com/api';
-
-=======
 // API Configuration - Use environment variable for backend URL
 const API_BASE_URL = 'https://859201a4-6ec0-482a-aafb-51101591fb03.preview.emergentagent.com/api';
->>>>>>> 26acf851
+
 
 // Authentication state
 let authToken = null;
@@ -73,14 +68,8 @@
 // Prompt user to authenticate
 async function promptAuthentication() {
   try {
-    // Open authentication page
-<<<<<<< HEAD
-
-    const authUrl = `https://efa74ed7-f978-4210-bbcd-d316719ab043.preview.emergentagent.com/auth`;
-
-=======
+
     const authUrl = `https://859201a4-6ec0-482a-aafb-51101591fb03.preview.emergentagent.com/auth`;
->>>>>>> 26acf851
     await chrome.tabs.create({ url: authUrl });
     
     // Show notification
