{
<<<<<<< HEAD

  "timestamp": "2025-07-26T09:34:41.255349",
  "backend_url": "http://localhost:8001/api",
=======
  "timestamp": "2025-07-25T16:26:49.370071",
  "backend_url": "https://859201a4-6ec0-482a-aafb-51101591fb03.preview.emergentagent.com/api",
>>>>>>> 26acf851
  "results": [
    {
      "test": "Enhanced Health Check",
      "success": true,
      "details": "Status: healthy, DB: healthy, API: healthy",
      "timestamp": "2025-07-26T09:34:32.040318"
    },
    {
      "test": "Database Connectivity and Collections",
      "success": true,
      "details": "Database healthy, using aman_cybersecurity database with proper collections",
      "timestamp": "2025-07-26T09:34:32.043829"
    },
    {
      "test": "User Registration",
      "success": true,
      "details": "User registered: testuser_1753522472@cybersec.com",
      "timestamp": "2025-07-26T09:34:32.308657"
    },
    {
      "test": "User Login",
      "success": true,
      "details": "Login successful, token type: bearer",
      "timestamp": "2025-07-26T09:34:32.550781"
    },
    {
      "test": "Token Refresh",
      "success": true,
      "details": "Token refresh successful",
      "timestamp": "2025-07-26T09:34:32.791520"
    },
    {
      "test": "Protected User Profile",
      "success": true,
      "details": "User: Test User (testuser_1753522472@cybersec.com) - Role: user",
      "timestamp": "2025-07-26T09:34:32.796319"
    },
    {
      "test": "Protected Dashboard Stats",
      "success": true,
      "details": "Stats: Phishing=0, Safe=0, Potential=0, Accuracy=0.0%",
      "timestamp": "2025-07-26T09:34:32.802234"
    },
    {
      "test": "Protected Recent Emails",
      "success": true,
      "details": "Empty email list returned (valid for new user)",
      "timestamp": "2025-07-26T09:34:32.807333"
    },
    {
      "test": "Real Database Operations No Mock Data",
      "success": true,
      "details": "Real database data confirmed - Total scans: 0, Emails: 0",
      "timestamp": "2025-07-26T09:34:32.816828"
    },
    {
      "test": "AI Integration Gemini Functionality",
      "success": true,
      "details": "AI-powered scanning working - Email risk: 95.0, Link risk: 90.0",
      "timestamp": "2025-07-26T09:34:35.667958"
    },
    {
      "test": "Advanced Email Scanning",
      "success": true,
      "details": "Phishing detected: Risk=95.0, Status=phishing, Threats=4, Sources=1",
      "timestamp": "2025-07-26T09:34:35.682651"
    },
    {
      "test": "Enhanced Link Scanning",
      "success": true,
      "details": "Suspicious link detected: Risk=90.0, Status=phishing, Categories=4",
      "timestamp": "2025-07-26T09:34:39.906487"
    },
    {
      "test": "AI Cost Management Analytics Endpoints",
      "success": true,
      "details": "Analytics working, Limits working, Cache access control fixed: Correctly denied access (403) for non-admin user",
      "timestamp": "2025-07-26T09:34:39.922473"
    },
    {
      "test": "Admin Panel Comprehensive",
      "success": true,
      "details": "All 5 admin endpoints properly deny regular user access (403)",
      "timestamp": "2025-07-26T09:34:39.940998"
    },
    {
      "test": "WebSocket Connection Capability",
      "success": true,
      "details": "WebSocket stats endpoint properly protected (403 for non-admin)",
      "timestamp": "2025-07-26T09:34:39.944655"
    },
    {
      "test": "Security Features Comprehensive",
      "success": true,
      "details": "Rate limiting, input validation, and JWT protection all working",
      "timestamp": "2025-07-26T09:34:41.203673"
    },
    {
      "test": "User Settings",
      "success": true,
      "details": "Settings GET/PUT operations working correctly",
      "timestamp": "2025-07-26T09:34:41.215185"
    },
    {
      "test": "Feedback Submission",
      "success": true,
      "details": "Feedback submitted successfully: 9164344d-9217-4475-b4dd-e2db8e4582f5",
      "timestamp": "2025-07-26T09:34:41.238857"
    },
    {
      "test": "Feedback Analytics",
      "success": true,
      "details": "Analytics: Total=1, Accuracy=100.0%, Breakdown=1 types",
      "timestamp": "2025-07-26T09:34:41.243711"
    },
    {
      "test": "Domain Threat Intelligence",
      "success": true,
      "details": "Domain analysis: secure-bank-update.com -> Risk=45.0, Level=potential_phishing, Category=suspicious, Sources=1",
      "timestamp": "2025-07-26T09:34:41.249574"
    },
    {
      "test": "URL Threat Intelligence",
      "success": true,
      "details": "URL analysis: Risk=45.0, Level=potential_phishing, Category=suspicious, Sources=1",
      "timestamp": "2025-07-26T09:34:41.255028"
    }
  ],
  "summary": {
    "total_tests": 21,
    "passed": 21,
    "failed": 0
  }
}<|MERGE_RESOLUTION|>--- conflicted
+++ resolved
@@ -1,12 +1,8 @@
 {
-<<<<<<< HEAD
 
-  "timestamp": "2025-07-26T09:34:41.255349",
-  "backend_url": "http://localhost:8001/api",
-=======
   "timestamp": "2025-07-25T16:26:49.370071",
   "backend_url": "https://859201a4-6ec0-482a-aafb-51101591fb03.preview.emergentagent.com/api",
->>>>>>> 26acf851
+
   "results": [
     {
       "test": "Enhanced Health Check",
