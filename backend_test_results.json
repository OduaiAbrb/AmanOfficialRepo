{
<<<<<<< HEAD
  "timestamp": "2025-07-25T16:26:49.370071",
  "backend_url": "https://a7ef5366-e6cc-4ff4-9acc-af148819b2aa.preview.emergentagent.com/api",
=======
  "timestamp": "2025-07-26T09:34:41.255349",
  "backend_url": "http://localhost:8001/api",
>>>>>>> a8617dd8
  "results": [
    {
      "test": "Enhanced Health Check",
      "success": true,
      "details": "Status: healthy, DB: healthy, API: healthy",
      "timestamp": "2025-07-26T09:34:32.040318"
    },
    {
      "test": "Database Connectivity and Collections",
      "success": true,
      "details": "Database healthy, using aman_cybersecurity database with proper collections",
      "timestamp": "2025-07-26T09:34:32.043829"
    },
    {
      "test": "User Registration",
      "success": true,
      "details": "User registered: testuser_1753522472@cybersec.com",
      "timestamp": "2025-07-26T09:34:32.308657"
    },
    {
      "test": "User Login",
      "success": true,
      "details": "Login successful, token type: bearer",
      "timestamp": "2025-07-26T09:34:32.550781"
    },
    {
      "test": "Token Refresh",
      "success": true,
      "details": "Token refresh successful",
      "timestamp": "2025-07-26T09:34:32.791520"
    },
    {
      "test": "Protected User Profile",
      "success": true,
      "details": "User: Test User (testuser_1753522472@cybersec.com) - Role: user",
      "timestamp": "2025-07-26T09:34:32.796319"
    },
    {
      "test": "Protected Dashboard Stats",
      "success": true,
      "details": "Stats: Phishing=0, Safe=0, Potential=0, Accuracy=0.0%",
      "timestamp": "2025-07-26T09:34:32.802234"
    },
    {
      "test": "Protected Recent Emails",
      "success": true,
      "details": "Empty email list returned (valid for new user)",
      "timestamp": "2025-07-26T09:34:32.807333"
    },
    {
      "test": "Real Database Operations No Mock Data",
      "success": true,
      "details": "Real database data confirmed - Total scans: 0, Emails: 0",
      "timestamp": "2025-07-26T09:34:32.816828"
    },
    {
      "test": "AI Integration Gemini Functionality",
      "success": true,
      "details": "AI-powered scanning working - Email risk: 95.0, Link risk: 90.0",
      "timestamp": "2025-07-26T09:34:35.667958"
    },
    {
      "test": "Advanced Email Scanning",
      "success": true,
      "details": "Phishing detected: Risk=95.0, Status=phishing, Threats=4, Sources=1",
      "timestamp": "2025-07-26T09:34:35.682651"
    },
    {
      "test": "Enhanced Link Scanning",
      "success": true,
      "details": "Suspicious link detected: Risk=90.0, Status=phishing, Categories=4",
      "timestamp": "2025-07-26T09:34:39.906487"
    },
    {
      "test": "AI Cost Management Analytics Endpoints",
      "success": true,
      "details": "Analytics working, Limits working, Cache access control fixed: Correctly denied access (403) for non-admin user",
      "timestamp": "2025-07-26T09:34:39.922473"
    },
    {
      "test": "Admin Panel Comprehensive",
      "success": true,
      "details": "All 5 admin endpoints properly deny regular user access (403)",
      "timestamp": "2025-07-26T09:34:39.940998"
    },
    {
      "test": "WebSocket Connection Capability",
      "success": true,
      "details": "WebSocket stats endpoint properly protected (403 for non-admin)",
      "timestamp": "2025-07-26T09:34:39.944655"
    },
    {
      "test": "Security Features Comprehensive",
      "success": true,
      "details": "Rate limiting, input validation, and JWT protection all working",
      "timestamp": "2025-07-26T09:34:41.203673"
    },
    {
      "test": "User Settings",
      "success": true,
      "details": "Settings GET/PUT operations working correctly",
      "timestamp": "2025-07-26T09:34:41.215185"
    },
    {
      "test": "Feedback Submission",
      "success": true,
      "details": "Feedback submitted successfully: 9164344d-9217-4475-b4dd-e2db8e4582f5",
      "timestamp": "2025-07-26T09:34:41.238857"
    },
    {
      "test": "Feedback Analytics",
      "success": true,
      "details": "Analytics: Total=1, Accuracy=100.0%, Breakdown=1 types",
      "timestamp": "2025-07-26T09:34:41.243711"
    },
    {
      "test": "Domain Threat Intelligence",
      "success": true,
      "details": "Domain analysis: secure-bank-update.com -> Risk=45.0, Level=potential_phishing, Category=suspicious, Sources=1",
      "timestamp": "2025-07-26T09:34:41.249574"
    },
    {
      "test": "URL Threat Intelligence",
      "success": true,
      "details": "URL analysis: Risk=45.0, Level=potential_phishing, Category=suspicious, Sources=1",
      "timestamp": "2025-07-26T09:34:41.255028"
    }
  ],
  "summary": {
    "total_tests": 21,
    "passed": 21,
    "failed": 0
  }
}<|MERGE_RESOLUTION|>--- conflicted
+++ resolved
@@ -1,11 +1,7 @@
 {
-<<<<<<< HEAD
-  "timestamp": "2025-07-25T16:26:49.370071",
-  "backend_url": "https://a7ef5366-e6cc-4ff4-9acc-af148819b2aa.preview.emergentagent.com/api",
-=======
+
   "timestamp": "2025-07-26T09:34:41.255349",
   "backend_url": "http://localhost:8001/api",
->>>>>>> a8617dd8
   "results": [
     {
       "test": "Enhanced Health Check",
