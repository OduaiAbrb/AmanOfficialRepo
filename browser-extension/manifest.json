--- conflicted
+++ resolved
@@ -14,12 +14,7 @@
     "https://outlook.live.com/*",
     "https://outlook.office.com/*",
     "https://outlook.office365.com/*",
-<<<<<<< HEAD
-
-    "https://efa74ed7-f978-4210-bbcd-d316719ab043.preview.emergentagent.com/*"
-=======
     "https://859201a4-6ec0-482a-aafb-51101591fb03.preview.emergentagent.com/*"
->>>>>>> 26acf851
   ],
   "content_scripts": [
     {
@@ -66,11 +61,9 @@
   ],
   "externally_connectable": {
     "matches": [
-<<<<<<< HEAD
-      "https://efa74ed7-f978-4210-bbcd-d316719ab043.preview.emergentagent.com/*"
-=======
+
       "https://859201a4-6ec0-482a-aafb-51101591fb03.preview.emergentagent.com/*"
->>>>>>> 26acf851
+
     ]
   }
 }