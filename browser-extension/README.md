--- conflicted
+++ resolved
@@ -26,13 +26,6 @@
 
 ### Prerequisites
 1. **Chrome Browser**: Version 88 or higher
-<<<<<<< HEAD
-
-2. **Aman Account**: Register at [Aman Platform](https://efa74ed7-f978-4210-bbcd-d316719ab043.preview.emergentagent.com)
-
-=======
-2. **Aman Account**: Register at [Aman Platform](https://859201a4-6ec0-482a-aafb-51101591fb03.preview.emergentagent.com)
->>>>>>> 26acf851
 
 ### Installation Steps
 
@@ -59,12 +52,7 @@
 ### 🔐 Authentication Setup
 
 1. **Login to Aman Platform**:
-<<<<<<< HEAD
-
-   - Visit: https://efa74ed7-f978-4210-bbcd-d316719ab043.preview.emergentagent.com
-=======
-   - Visit: https://859201a4-6ec0-482a-aafb-51101591fb03.preview.emergentagent.com
->>>>>>> 26acf851
+
    - Login with your credentials
 
 2. **Extension Auto-Authentication**:
