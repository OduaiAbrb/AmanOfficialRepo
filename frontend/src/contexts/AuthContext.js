--- conflicted
+++ resolved
@@ -15,397 +15,34 @@
     const [user, setUser] = useState(null);
     const [loading, setLoading] = useState(true);
     const [authToken, setAuthToken] = useState(null);
-<<<<<<< HEAD
 
     const API_BASE_URL = process.env.REACT_APP_BACKEND_URL || 'http://localhost:8001/api';
 
-=======
-
-    const backendUrl = process.env.REACT_APP_BACKEND_URL || 'http://localhost:8001/api';
->>>>>>> c075b40f
-
-  // Initialize auth state from localStorage
-  useEffect(() => {
-    const token = localStorage.getItem('authToken');
-    const userData = localStorage.getItem('userData');
-
-    if (token && userData) {
-      try {
-        const parsedUser = JSON.parse(userData);
-        setAuthToken(token);
-        setUser(parsedUser);
-        
-        // Set default axios header
-        axios.defaults.headers.common['Authorization'] = `Bearer ${token}`;
-        
-        // Verify token is still valid
-        verifyToken(token);
-      } catch (error) {
-        console.error('Error parsing stored user data:', error);
-        logout();
-      }
-    }
-    setLoading(false);
-  }, []);
-
-  // Verify token validity
-  const verifyToken = async (token) => {
-    try {
-      const response = await axios.get(`${backendUrl}/api/user/profile`, {
-        headers: { Authorization: `Bearer ${token}` }
-      });
-      
-      if (response.status === 200) {
-        setUser(response.data);
-        localStorage.setItem('userData', JSON.stringify(response.data));
-      }
-    } catch (error) {
-      console.error('Token verification failed:', error);
-      if (error.response?.status === 401 || error.response?.status === 403) {
-        logout(); // Token is invalid, logout user
-      }
-    }
-  };
-
-  // Login function
-  const login = async (email, password) => {
-    try {
-      setLoading(true);
-      
-      const response = await axios.post(`${backendUrl}/api/auth/login`, {
-        email,
-        password
-      });
-
-      if (response.status === 200 && response.data.access_token) {
-        const { access_token, refresh_token } = response.data;
-        
-        // Store tokens
-        localStorage.setItem('authToken', access_token);
-        localStorage.setItem('refreshToken', refresh_token);
-        
-        // Set axios default header
-        axios.defaults.headers.common['Authorization'] = `Bearer ${access_token}`;
-        
-        // Get user profile
-        const profileResponse = await axios.get(`${backendUrl}/api/user/profile`);
-        const userData = profileResponse.data;
-        
-        // Update state
-        setAuthToken(access_token);
-        setUser(userData);
-        
-        // Store user data
-        localStorage.setItem('userData', JSON.stringify(userData));
-        localStorage.setItem('userEmail', userData.email);
-        
-        // Try to authenticate browser extension
-        setTimeout(() => {
-          if (window.amanExtensionAuth) {
-            window.amanExtensionAuth.sendAuthToExtension(access_token, userData.email);
-          }
-        }, 500);
-        
-        return { success: true, user: userData };
-      }
-    } catch (error) {
-      console.error('Login error:', error);
-      let errorMessage = 'Login failed. Please try again.';
-      
-      if (error.response?.status === 401) {
-        errorMessage = 'Invalid email or password.';
-      } else if (error.response?.status === 423) {
-        errorMessage = 'Account temporarily locked. Please try again later.';
-      } else if (error.response?.status === 429) {
-        errorMessage = 'Too many login attempts. Please try again later.';
-      } else if (error.response?.data?.detail) {
-        // Handle FastAPI validation errors that might be objects
-        if (typeof error.response.data.detail === 'string') {
-          errorMessage = error.response.data.detail;
-        } else if (Array.isArray(error.response.data.detail)) {
-          // Handle validation error array
-          errorMessage = error.response.data.detail.map(err => err.msg || err.type || 'Validation error').join(', ');
-        } else if (typeof error.response.data.detail === 'object') {
-          // Handle validation error object
-          errorMessage = error.response.data.detail.msg || error.response.data.detail.type || 'Invalid input';
-        }
-      }
-      
-      return { success: false, error: errorMessage };
-    } finally {
-      setLoading(false);
-    }
-  };
-
-  // Register function
-  const register = async (name, email, password, organization) => {
-    try {
-      setLoading(true);
-      
-      const response = await axios.post(`${backendUrl}/api/auth/register`, {
-        name,
-        email,
-        password,
-        organization
-      });
-
-      if (response.status === 200 && response.data.success) {
-        // After successful registration, automatically log in
-        return await login(email, password);
-      }
-    } catch (error) {
-      console.error('Registration error:', error);
-      let errorMessage = 'Registration failed. Please try again.';
-      
-      if (error.response?.status === 400) {
-        // Handle FastAPI validation errors that might be objects
-        if (typeof error.response.data.detail === 'string') {
-          errorMessage = error.response.data.detail;
-        } else if (Array.isArray(error.response.data.detail)) {
-          // Handle validation error array
-          errorMessage = error.response.data.detail.map(err => err.msg || err.type || 'Validation error').join(', ');
-        } else if (typeof error.response.data.detail === 'object') {
-          // Handle validation error object  
-          errorMessage = error.response.data.detail.msg || error.response.data.detail.type || 'Invalid registration data';
-        } else {
-          errorMessage = 'Invalid registration data.';
-        }
-      } else if (error.response?.status === 429) {
-        errorMessage = 'Too many registration attempts. Please try again later.';
-      }
-      
-      return { success: false, error: errorMessage };
-    } finally {
-      setLoading(false);
-    }
-  };
-
-  // Logout function
-  const logout = () => {
-    // Clear tokens and user data
-    localStorage.removeItem('authToken');
-    localStorage.removeItem('refreshToken');
-    localStorage.removeItem('userData');
-    localStorage.removeItem('userEmail');
-    
-    // Clear axios header
-    delete axios.defaults.headers.common['Authorization'];
-    
-    // Update state
-    setAuthToken(null);
-    setUser(null);
-  };
-
-  // Refresh token function
-  const refreshAuthToken = async () => {
-    try {
-      const refreshToken = localStorage.getItem('refreshToken');
-      if (!refreshToken) {
-        logout();
-        return false;
-      }
-
-      const response = await axios.post(`${backendUrl}/api/auth/refresh`, {
-        refresh_token: refreshToken
-      });
-
-      if (response.status === 200 && response.data.access_token) {
-        const { access_token, refresh_token } = response.data;
-        
-        // Update tokens
-        localStorage.setItem('authToken', access_token);
-        localStorage.setItem('refreshToken', refresh_token);
-        
-        // Set axios header
-        axios.defaults.headers.common['Authorization'] = `Bearer ${access_token}`;
-        
-        setAuthToken(access_token);
-        return true;
-      }
-    } catch (error) {
-      console.error('Token refresh failed:', error);
-      logout();
-      return false;
-    }
-  };
-
-  // Update user profile
-  const updateProfile = async (updateData) => {
-    try {
-      const response = await axios.put(`${backendUrl}/api/user/profile`, updateData);
-      
-      if (response.status === 200) {
-        // Get updated profile
-        const profileResponse = await axios.get(`${backendUrl}/api/user/profile`);
-        const updatedUser = profileResponse.data;
-        
-        setUser(updatedUser);
-        localStorage.setItem('userData', JSON.stringify(updatedUser));
-        
-        return { success: true, user: updatedUser };
-      }
-    } catch (error) {
-      console.error('Profile update error:', error);
-      return { 
-        success: false, 
-        error: (() => {
-          const detail = error.response?.data?.detail;
-          if (typeof detail === 'string') {
-            return detail;
-          } else if (Array.isArray(detail)) {
-            return detail.map(err => err.msg || err.type || 'Validation error').join(', ');
-          } else if (typeof detail === 'object' && detail) {
-            return detail.msg || detail.type || 'Profile update failed';
-          }
-          return 'Profile update failed';
-        })()
-      };
-    }
-  };
-
-  // Get user settings
-  const getUserSettings = async () => {
-    try {
-      const response = await axios.get(`${backendUrl}/api/user/settings`);
-      return { success: true, settings: response.data };
-    } catch (error) {
-      console.error('Get settings error:', error);
-      return { success: false, error: 'Failed to load settings' };
-    }
-  };
-
-  // Update user settings
-  const updateUserSettings = async (settings) => {
-    try {
-      const response = await axios.put(`${backendUrl}/api/user/settings`, settings);
-      
-      if (response.status === 200) {
-        return { success: true, message: 'Settings updated successfully' };
-      }
-    } catch (error) {
-      console.error('Update settings error:', error);
-      return { 
-        success: false, 
-        error: error.response?.data?.detail || 'Settings update failed' 
-      };
-    }
-  };
-
-  // Set up axios interceptor for automatic token refresh
-  useEffect(() => {
-    const interceptor = axios.interceptors.response.use(
-      (response) => response,
-      async (error) => {
-        const originalRequest = error.config;
-        
-        if (error.response?.status === 401 && !originalRequest._retry) {
-          originalRequest._retry = true;
-          
-          const refreshed = await refreshAuthToken();
-          if (refreshed) {
-            // Retry the original request with new token
-            return axios(originalRequest);
-          }
-        }
-    }, []);
-
-    // Update axios defaults when token changes
-    useEffect(() => {
-        if (authToken) {
-            axios.defaults.headers.common['Authorization'] = `Bearer ${authToken}`;
-        } else {
-            delete axios.defaults.headers.common['Authorization'];
-        }
-    }, [authToken]);
-
-    const login = async (email, password) => {
-        try {
-            console.log('🔐 Attempting login...');
-            
-            const response = await axios.post(`${API_BASE_URL}/auth/login`, {
-                email,
-                password
-            });
-
-            if (response.data.success) {
-                const { access_token, refresh_token, user: userData } = response.data;
-                
-                console.log('✅ Login successful');
-                
-                // Store tokens
-                localStorage.setItem('authToken', access_token);
-                localStorage.setItem('refreshToken', refresh_token);
-                localStorage.setItem('user', JSON.stringify(userData));
-                
-                // Update state
-                setAuthToken(access_token);
-                setUser(userData);
-                
-                // Set axios default header
-                axios.defaults.headers.common['Authorization'] = `Bearer ${access_token}`;
-                
-                // Send auth data to extension
-                sendAuthToExtension({
-                    token: access_token,
-                    email: userData.email,
-                    name: userData.name
-                });
-                
-                return { success: true, user: userData };
-            }
-        } catch (error) {
-            console.error('❌ Login error:', error);
-            const message = error.response?.data?.detail || 'Login failed. Please try again.';
-            return { success: false, error: message };
-        }
-    };
-
-<<<<<<< HEAD
-    const register = async (userData) => {
-        try {
-            console.log('📝 Attempting registration...');
-            
-            const response = await axios.post(`${API_BASE_URL}/auth/register`, userData);
-            
-            if (response.data.success) {
-                console.log('✅ Registration successful, logging in...');
-                // After successful registration, automatically log in
-                const loginResult = await login(userData.email, userData.password);
-                return loginResult;
-            }
-        } catch (error) {
-            console.error('❌ Registration error:', error);
-            const message = error.response?.data?.detail || 'Registration failed. Please try again.';
-            return { success: false, error: message };
+    // Send auth data to extension
+    const sendAuthToExtension = (authData) => {
+        try {
+            window.postMessage({ type: 'AUTH_SUCCESS', data: authData }, '*');
+        } catch (error) {
+            console.error('❌ Failed to send auth to extension:', error);
         }
     };
 
     const logout = async () => {
         try {
-            // Call logout endpoint to invalidate token on server
             if (authToken) {
                 try {
                     await axios.post(`${API_BASE_URL}/auth/logout`);
                 } catch (error) {
                     console.warn('Logout endpoint failed:', error);
-                    // Continue with local logout even if server logout fails
-                }
-            }
-            
-            // Clear local storage
+                }
+            }
             localStorage.removeItem('authToken');
             localStorage.removeItem('refreshToken');
             localStorage.removeItem('user');
-            
-            // Clear state
+            delete axios.defaults.headers.common['Authorization'];
             setAuthToken(null);
             setUser(null);
-            
-            // Clear axios default header
-            delete axios.defaults.headers.common['Authorization'];
-            
             console.log('✅ Logged out successfully');
-            
         } catch (error) {
             console.error('❌ Logout error:', error);
         }
@@ -414,25 +51,17 @@
     const refreshToken = async () => {
         try {
             const storedRefreshToken = localStorage.getItem('refreshToken');
-            if (!storedRefreshToken) {
-                throw new Error('No refresh token available');
-            }
-
-            console.log('🔄 Refreshing token...');
+            if (!storedRefreshToken) throw new Error('No refresh token available');
 
             const response = await axios.post(`${API_BASE_URL}/auth/refresh`, {
-                refresh_token: storedRefreshToken
+                refresh_token: storedRefreshToken,
             });
 
-            if (response.data.success) {
-                const { access_token } = response.data;
-                
-                localStorage.setItem('authToken', access_token);
-                setAuthToken(access_token);
-                axios.defaults.headers.common['Authorization'] = `Bearer ${access_token}`;
-                
-                console.log('✅ Token refreshed successfully');
-                return access_token;
+            if (response.data.access_token) {
+                localStorage.setItem('authToken', response.data.access_token);
+                setAuthToken(response.data.access_token);
+                axios.defaults.headers.common['Authorization'] = `Bearer ${response.data.access_token}`;
+                return response.data.access_token;
             }
         } catch (error) {
             console.error('❌ Token refresh failed:', error);
@@ -447,16 +76,12 @@
             return response.data;
         } catch (error) {
             if (error.response?.status === 401) {
-                console.log('🔄 Token expired, attempting refresh...');
-                // Try to refresh token
                 const newToken = await refreshToken();
                 if (newToken) {
-                    // Retry the request
                     try {
-                        const response = await axios.get(`${API_BASE_URL}/user/profile`);
-                        return response.data;
-                    } catch (retryError) {
-                        console.error('❌ Retry failed:', retryError);
+                        const retry = await axios.get(`${API_BASE_URL}/user/profile`);
+                        return retry.data;
+                    } catch (err) {
                         logout();
                         return null;
                     }
@@ -465,22 +90,51 @@
                     return null;
                 }
             }
-            console.error('❌ Get current user error:', error);
             return null;
         }
     };
 
-    const sendAuthToExtension = (authData) => {
-        try {
-            // Send auth data via postMessage for extension
-            window.postMessage({
-                type: 'AUTH_SUCCESS',
-                data: authData
-            }, '*');
-            
-            console.log('📤 Auth data sent to extension');
-        } catch (error) {
-            console.error('❌ Failed to send auth to extension:', error);
+    const login = async (email, password) => {
+        try {
+            const response = await axios.post(`${API_BASE_URL}/auth/login`, { email, password });
+
+            if (response.data.success) {
+                const { access_token, refresh_token, user: userData } = response.data;
+                localStorage.setItem('authToken', access_token);
+                localStorage.setItem('refreshToken', refresh_token);
+                localStorage.setItem('user', JSON.stringify(userData));
+
+                setAuthToken(access_token);
+                setUser(userData);
+
+                axios.defaults.headers.common['Authorization'] = `Bearer ${access_token}`;
+
+                sendAuthToExtension({ token: access_token, email: userData.email, name: userData.name });
+
+                return { success: true, user: userData };
+            }
+        } catch (error) {
+            const message = error.response?.data?.detail || 'Login failed. Please try again.';
+            return { success: false, error: message };
+        }
+    };
+
+    const register = async (name, email, password, organization) => {
+        try {
+            const response = await axios.post(`${API_BASE_URL}/auth/register`, {
+                name, email, password, organization,
+            });
+
+            if (response.status === 200 && response.data.success) {
+                return await login(email, password);
+            }
+        } catch (error) {
+            const detail = error.response?.data?.detail;
+            let errorMessage = 'Registration failed. Please try again.';
+            if (typeof detail === 'string') errorMessage = detail;
+            else if (Array.isArray(detail)) errorMessage = detail.map(e => e.msg).join(', ');
+            else if (typeof detail === 'object') errorMessage = detail?.msg || detail?.type;
+            return { success: false, error: errorMessage };
         }
     };
 
@@ -489,54 +143,42 @@
         const checkAuthStatus = async () => {
             const token = localStorage.getItem('authToken');
             const storedUser = localStorage.getItem('user');
-            
+
             if (token && storedUser) {
                 try {
                     setAuthToken(token);
                     const userData = JSON.parse(storedUser);
                     setUser(userData);
-                    
-                    console.log('🔍 Verifying stored token...');
-                    
-                    // Verify token is still valid
-                    const currentUser = await getCurrentUser();
-                    if (currentUser) {
-                        setUser(currentUser);
-                        // Send auth to extension for existing sessions
+                    axios.defaults.headers.common['Authorization'] = `Bearer ${token}`;
+                    const verifiedUser = await getCurrentUser();
+                    if (verifiedUser) {
+                        setUser(verifiedUser);
                         sendAuthToExtension({
                             token: token,
-                            email: currentUser.email,
-                            name: currentUser.name
+                            email: verifiedUser.email,
+                            name: verifiedUser.name
                         });
-                        console.log('✅ Token verified, user authenticated');
                     } else {
-                        console.log('❌ Token verification failed');
+                        logout();
                     }
                 } catch (error) {
-                    console.error('❌ Auth check failed:', error);
                     logout();
                 }
-            } else {
-                console.log('ℹ️ No stored authentication found');
-            }
-            
+            }
             setLoading(false);
         };
 
         checkAuthStatus();
     }, []);
 
-    // Axios response interceptor for handling 401 errors
+    // Axios response interceptor to refresh tokens automatically
     useEffect(() => {
         const interceptor = axios.interceptors.response.use(
             (response) => response,
             async (error) => {
                 if (error.response?.status === 401 && authToken) {
-                    console.log('🔄 API returned 401, attempting token refresh...');
-                    // Try to refresh token
                     const newToken = await refreshToken();
                     if (newToken) {
-                        // Retry the original request
                         error.config.headers['Authorization'] = `Bearer ${newToken}`;
                         return axios.request(error.config);
                     }
@@ -544,7 +186,6 @@
                 return Promise.reject(error);
             }
         );
-
         return () => {
             axios.interceptors.response.eject(interceptor);
         };
@@ -559,7 +200,7 @@
         logout,
         refreshToken,
         getCurrentUser,
-        isAuthenticated: !!user && !!authToken
+        isAuthenticated: !!user && !!authToken,
     };
 
     return (
@@ -568,20 +209,5 @@
         </AuthContext.Provider>
     );
 };
-=======
-  const value = {
-    user,
-    loading,
-    authToken,
-    login,
-    register,
-    logout,
-    updateProfile,
-    getUserSettings,
-    updateUserSettings,
-    refreshAuthToken,
-    isAuthenticated: !!user && !!authToken
-  };
->>>>>>> c075b40f
 
 export default AuthContext;