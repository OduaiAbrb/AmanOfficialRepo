--- conflicted
+++ resolved
@@ -1,196 +1,16 @@
-<<<<<<< HEAD
-import logging
-import re
-import hashlib
-from typing import Any, Dict
-=======
+
 """
 Simple security utilities for Aman Cybersecurity Platform MVP
 """
 
 import logging
 from typing import Dict, Any
->>>>>>> c075b40f
 from datetime import datetime
 from fastapi import Request
 
 logger = logging.getLogger(__name__)
 
-<<<<<<< HEAD
-class SecurityMiddleware:
-    """Security middleware for request processing"""
-    
-    def __init__(self):
-        self.blocked_ips = set()
-        self.rate_limits = {}
-    
-    def process_request(self, request: Request) -> bool:
-        """Process incoming request for security checks"""
-        client_ip = request.client.host if request.client else "unknown"
-        
-        # Check blocked IPs
-        if client_ip in self.blocked_ips:
-            return False
-        
-        return True
 
-class IPValidator:
-    """IP validation utilities"""
-    
-    @staticmethod
-    def is_valid_ip(ip: str) -> bool:
-        """Validate IP address format"""
-        try:
-            parts = ip.split('.')
-            return len(parts) == 4 and all(0 <= int(part) <= 255 for part in parts)
-        except Exception:
-            return False
-    
-    @staticmethod
-    def is_private_ip(ip: str) -> bool:
-        """Check if IP is in private range"""
-        try:
-            parts = [int(x) for x in ip.split('.')]
-            return (
-                parts[0] == 10 or
-                (parts[0] == 172 and 16 <= parts[1] <= 31) or
-                (parts[0] == 192 and parts[1] == 168)
-            )
-        except Exception:
-            return False
-
-class RateLimiter:
-    """Rate limiting utilities"""
-    
-    def __init__(self):
-        self.requests = {}
-    
-    def is_rate_limited(self, key: str, limit: int, window: int) -> bool:
-        """Check if request is rate limited"""
-        now = datetime.utcnow().timestamp()
-        
-        if key not in self.requests:
-            self.requests[key] = []
-        
-        # Clean old requests
-        self.requests[key] = [req_time for req_time in self.requests[key] if now - req_time < window]
-        
-        # Check if limit exceeded
-        if len(self.requests[key]) >= limit:
-            return True
-        
-        # Add current request
-        self.requests[key].append(now)
-        return False
-
-class InputValidator:
-    """Input validation utilities"""
-    
-    @staticmethod
-    def validate_domain(domain: str) -> bool:
-        """Validate domain name format"""
-        if not domain or len(domain) > 255:
-            return False
-        
-        pattern = re.compile(
-            r'^(?:[a-zA-Z0-9](?:[a-zA-Z0-9-]{0,61}[a-zA-Z0-9])?\.)*'
-            r'[a-zA-Z0-9](?:[a-zA-Z0-9-]{0,61}[a-zA-Z0-9])?$'
-        )
-        return pattern.match(domain) is not None
-    
-    @staticmethod
-    def validate_email(email: str) -> bool:
-        """Validate email format"""
-        pattern = re.compile(r'^[a-zA-Z0-9._%+-]+@[a-zA-Z0-9.-]+\.[a-zA-Z]{2,}$')
-        return pattern.match(email) is not None
-    
-    @staticmethod
-    def sanitize_string(input_str: str, max_length: int = 1000) -> str:
-        """Sanitize string input"""
-        if not input_str:
-            return ""
-        
-        # Remove potential HTML/script tags
-        sanitized = re.sub(r'<[^>]*>', '', input_str)
-        
-        # Limit length
-        return sanitized[:max_length]
-    
-    @staticmethod
-    def validate_url(url: str) -> bool:
-        """Validate URL format"""
-        pattern = re.compile(
-            r'^https?://'                       # http:// or https://
-            r'(?:(?:[A-Z0-9](?:[A-Z0-9-]{0,61}[A-Z0-9])?\.)+[A-Z]{2,6}\.?|'  # domain...
-            r'localhost|'                      # localhost...
-            r'\d{1,3}\.\d{1,3}\.\d{1,3}\.\d{1,3})'  # ...or ip
-            r'(?::\d+)?'                      # optional port
-            r'(?:/?|[/?]\S+)$', re.IGNORECASE
-        )
-        return pattern.match(url) is not None
-
-def log_security_event(event_type: str, details: Dict[str, Any] = None, ip_address: str = None, user_id: str = None):
-    """Log security events"""
-    event_data = {
-        "timestamp": datetime.utcnow().isoformat(),
-        "event_type": event_type,
-        "ip_address": ip_address,
-        "user_id": user_id,
-        "details": details or {}
-    }
-    logger.warning(f"Security Event: {event_data}")
-
-def validate_input(input_data: Any, validation_type: str = "general") -> bool:
-    """General input validation"""
-    if input_data is None:
-        return False
-    
-    if isinstance(input_data, str):
-        # Check for common injection patterns
-        dangerous_patterns = [
-            r'<script.*?>.*?</script>',
-            r'javascript:',
-            r'on\w+\s*=',
-            r'<iframe',
-            r'<object',
-            r'<embed'
-        ]
-        
-        for pattern in dangerous_patterns:
-            if re.search(pattern, input_data, re.IGNORECASE):
-                log_security_event("suspicious_input", {"pattern": pattern, "input": input_data[:100]})
-                return False
-    
-    return True
-
-def hash_sensitive_data(data: str) -> str:
-    """Hash sensitive data for logging/storage"""
-    return hashlib.sha256(data.encode()).hexdigest()[:16]
-
-def generate_csrf_token() -> str:
-    """Generate CSRF token"""
-    import secrets
-    return secrets.token_urlsafe(32)
-
-def validate_csrf_token(token: str, session_token: str) -> bool:
-    """Validate CSRF token"""
-    return token == session_token
-
-class SecurityHeaders:
-    """Security headers management"""
-    
-    @staticmethod
-    def get_security_headers() -> Dict[str, str]:
-        """Get recommended security headers"""
-        return {
-            "X-Content-Type-Options": "nosniff",
-            "X-Frame-Options": "DENY",
-            "X-XSS-Protection": "1; mode=block",
-            "Strict-Transport-Security": "max-age=31536000; includeSubDomains",
-            "Content-Security-Policy": "default-src 'self'",
-            "Referrer-Policy": "strict-origin-when-cross-origin"
-        }
-=======
 def log_security_event(event_type: str, details: Dict[str, Any], ip_address: str = None):
     """Simple security event logging"""
     logger.info(f"Security Event - {event_type}: {details} from {ip_address}")
@@ -212,5 +32,4 @@
 
 def validate_input(data: Dict[str, Any]) -> Dict[str, Any]:
     """Simple input validation"""
-    return data  # For MVP, just return as-is
->>>>>>> c075b40f
+    return data  # For MVP, just return as-is