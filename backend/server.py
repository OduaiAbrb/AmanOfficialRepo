import os
import json
import logging
import asyncio
import uuid
from contextlib import asynccontextmanager
from datetime import datetime, timedelta
from typing import Dict, List, Any, Optional

from fastapi import FastAPI, HTTPException, Depends, Request, BackgroundTasks, WebSocket, WebSocketDisconnect
from fastapi.middleware.cors import CORSMiddleware
from fastapi.responses import JSONResponse
from slowapi import Limiter
from slowapi.util import get_remote_address

# Import core modules with error handling
try:
    from database import (
        get_database, connect_to_mongo, close_mongo_connection, 
        init_collections, EmailScanDatabase, UserDatabase, SettingsDatabase,
        ThreatDatabase, FeedbackDatabase, AICostDatabase, AdminDatabase
    )
except ImportError as e:
    logging.error(f"Database import failed: {e}")
    raise

try:
    from auth import (
        get_current_active_user, create_access_token, create_refresh_token, 
        decode_refresh_token, get_password_hash, verify_password,
        invalidate_token, get_active_token_count
    )
    from security import SecurityMiddleware, IPValidator, RateLimiter, InputValidator, log_security_event, validate_input
    from models import (
        UserCreate, UserLogin, UserResponse, TokenRefresh,
        EmailScanRequest, LinkScanRequest, UserSettings
    )
except ImportError as e:
    logging.error(f"Core module import failed: {e}")
    raise

# Optional modules with graceful failure
AI_AVAILABLE = False
FEEDBACK_AVAILABLE = False
THREAT_INTEL_AVAILABLE = False
REALTIME_AVAILABLE = False
ADMIN_AVAILABLE = False

try:
    from ai_scanner import scan_email_with_ai, scan_link_with_ai
    AI_AVAILABLE = True
    logging.info("✅ AI scanner module loaded")
except ImportError:
    logging.warning("⚠️ AI scanner not available - using fallback")

try:
    from feedback_system import submit_scan_feedback, get_user_feedback_analytics
    FEEDBACK_AVAILABLE = True
    logging.info("✅ Feedback system loaded")
except ImportError:
    logging.warning("⚠️ Feedback system not available")

try:
    from threat_intelligence import check_domain_reputation, check_url_reputation
    THREAT_INTEL_AVAILABLE = True
    logging.info("✅ Threat intelligence loaded")
except ImportError:
    logging.warning("⚠️ Threat intelligence not available")

try:
    from realtime_manager import realtime_manager, notify_threat_detected, notify_scan_completed
    REALTIME_AVAILABLE = True
    logging.info("✅ Real-time manager loaded")
except ImportError:
    logging.warning("⚠️ Real-time features not available")

try:
    from admin_manager import (
        get_admin_dashboard_stats, get_user_management_data, 
        update_user_status, update_user_role, get_threat_management_data,
        get_system_monitoring_data, get_admin_audit_log
    )
    ADMIN_AVAILABLE = True
    logging.info("✅ Admin manager loaded")
except ImportError:
    logging.warning("⚠️ Admin panel not available")

# Configure logging
logging.basicConfig(level=logging.INFO)
logger = logging.getLogger(__name__)

# Load environment variables
from dotenv import load_dotenv
load_dotenv()

# Fallback functions for missing modules
async def fallback_scan_email(email_data: dict, user_id: str = None):
    """Fallback email scanning when AI not available"""
    content = email_data.get("email_body", "").lower()
    subject = email_data.get("email_subject", "").lower()
    sender = email_data.get("sender", "").lower()
    
    risk_score = 0.0
    threat_indicators = []
    
    # Basic pattern matching
    suspicious_keywords = [
        "urgent", "verify account", "click here", "limited time", "suspended",
        "congratulations", "winner", "claim now", "act fast", "expires today",
        "confirm identity", "update payment", "security alert"
    ]
    
    for keyword in suspicious_keywords:
        if keyword in content or keyword in subject:
            risk_score += 15
            threat_indicators.append({
                'source': 'pattern_matching',
                'threat_type': 'suspicious_keyword',
                'confidence': 0.6,
                'description': f'Detected pattern: {keyword}',
                'evidence': keyword
            })
    
    # Check sender patterns
    if not sender or 'noreply' in sender or 'no-reply' in sender:
        risk_score += 10
        threat_indicators.append({
            'source': 'sender_analysis',
            'threat_type': 'suspicious_sender',
            'confidence': 0.5,
            'description': 'Suspicious sender pattern',
            'evidence': sender or 'no_sender'
        })
    
    # Determine risk level
    if risk_score >= 60:
        risk_level = "phishing"
    elif risk_score >= 30:
        risk_level = "potential_phishing"
    else:
        risk_level = "safe"
    
    return {
        'risk_score': min(risk_score, 100.0),
        'risk_level': risk_level,
        'explanation': f'Basic pattern analysis completed - {len(threat_indicators)} indicators found',
        'recommendations': [
            'Exercise normal email caution',
            'Verify sender through alternative means' if risk_level != 'safe' else 'Email appears safe'
        ],
        'threat_indicators': threat_indicators,
        'metadata': {'fallback': True, 'ai_powered': False},
        'scan_duration': 0.1
    }

async def fallback_scan_link(url: str, context: str = ""):
    """Fallback link scanning when AI not available"""
    risk_score = 0.0
    threat_indicators = []
    
    # Basic URL analysis
    suspicious_domains = ['bit.ly', 'tinyurl.com', 'goo.gl', 't.co', 'ow.ly']
    dangerous_domains = ['malware-site.com', 'phishing-site.net', 'suspicious-site.com']
    
    # Check dangerous domains
    for domain in dangerous_domains:
        if domain.lower() in url.lower():
            risk_score += 80
            threat_indicators.append({
                'source': 'domain_analysis',
                'threat_type': 'malicious_domain',
                'confidence': 0.9,
                'description': f'Known malicious domain: {domain}',
                'evidence': domain
            })
    
    # Check suspicious domains
    for domain in suspicious_domains:
        if domain.lower() in url.lower():
            risk_score += 30
            threat_indicators.append({
                'source': 'domain_analysis',
                'threat_type': 'url_shortener',
                'confidence': 0.7,
                'description': f'URL shortener detected: {domain}',
                'evidence': domain
            })
    
    # URL patterns
    suspicious_patterns = ['login', 'verify', 'secure', 'update', 'confirm']
    for pattern in suspicious_patterns:
        if pattern.lower() in url.lower():
            risk_score += 15
            threat_indicators.append({
                'source': 'pattern_analysis',
                'threat_type': 'auth_keywords',
                'confidence': 0.5,
                'description': f'Authentication keyword in URL: {pattern}',
                'evidence': pattern
            })
    
    # Determine risk level
    if risk_score >= 70:
        risk_level = "phishing"
    elif risk_score >= 30:
        risk_level = "potential_phishing"
    else:
        risk_level = "safe"
    
    return {
        'risk_score': min(risk_score, 100.0),
        'risk_level': risk_level,
        'explanation': f'Basic URL analysis completed - {len(threat_indicators)} indicators found',
        'threat_indicators': threat_indicators,
        'metadata': {'fallback': True, 'ai_powered': False},
        'scan_duration': 0.1
    }

# Safe wrapper functions
async def safe_scan_email_with_ai(email_data: dict, user_id: str = None):
    if AI_AVAILABLE:
        try:
            return await scan_email_with_ai(email_data, user_id)
        except Exception as e:
            logger.warning(f"AI email scan failed: {e}, using fallback")
            return await fallback_scan_email(email_data, user_id)
    else:
        return await fallback_scan_email(email_data, user_id)

async def safe_scan_link_with_ai(url: str, context: str = "", user_id: str = None):
    if AI_AVAILABLE:
        try:
            return await scan_link_with_ai(url, context, user_id)
        except Exception as e:
            logger.warning(f"AI link scan failed: {e}, using fallback")
            return await fallback_scan_link(url, context)
    else:
        return await fallback_scan_link(url, context)

# Lifespan context manager
@asynccontextmanager
async def lifespan(app: FastAPI):
    # Startup
    try:
        await connect_to_mongo()
        await init_collections()
        if REALTIME_AVAILABLE:
            await realtime_manager.start_background_tasks()
        logger.info("🚀 Application startup completed successfully")
    except Exception as e:
        logger.error(f"❌ Startup failed: {e}")
        # Continue for development
    
    yield
    
    # Shutdown
    try:
        await close_mongo_connection()
        logger.info("✅ Application shutdown completed")
    except Exception as e:
        logger.error(f"❌ Shutdown error: {e}")

# Initialize FastAPI app
app = FastAPI(
    title="Aman Cybersecurity Platform API",
    description="AI-powered cybersecurity platform with real-time threat detection",
    version="2.0.0",
    docs_url="/docs",
    redoc_url="/redoc",
    lifespan=lifespan
)

<<<<<<< HEAD
# CORS middleware
=======
# Add rate limiting
app.state.limiter = limiter
app.add_exception_handler(RateLimitExceeded, lambda request, exc: JSONResponse(
    status_code=429,
    content={"error": "Rate limit exceeded", "detail": str(exc.detail)}
))
app.add_middleware(SlowAPIMiddleware)

# Add validation error handler to return string messages instead of objects
from fastapi.exceptions import RequestValidationError
from pydantic import ValidationError

@app.exception_handler(RequestValidationError)
async def validation_exception_handler(request: Request, exc: RequestValidationError):
    """Convert validation errors to user-friendly string messages"""
    errors = exc.errors()
    if errors:
        # Extract meaningful error messages
        error_messages = []
        for error in errors:
            field = " -> ".join(str(loc) for loc in error.get("loc", []))
            msg = error.get("msg", "Invalid input")
            error_messages.append(f"{field}: {msg}")
        
        detail = "; ".join(error_messages) if error_messages else "Invalid input provided"
    else:
        detail = "Invalid input provided"
    
    return JSONResponse(
        status_code=422,
        content={"error": "Validation Error", "detail": detail}
    )

@app.exception_handler(ValidationError)
async def pydantic_validation_exception_handler(request: Request, exc: ValidationError):
    """Convert Pydantic validation errors to user-friendly string messages"""
    errors = exc.errors()
    if errors:
        # Extract meaningful error messages
        error_messages = []
        for error in errors:
            field = " -> ".join(str(loc) for loc in error.get("loc", []))
            msg = error.get("msg", "Invalid input")
            error_messages.append(f"{field}: {msg}")
        
        detail = "; ".join(error_messages) if error_messages else "Invalid input provided"
    else:
        detail = "Invalid input provided"
    
    return JSONResponse(
        status_code=422,
        content={"error": "Validation Error", "detail": detail}
    )

# Add security middleware (temporarily disabled due to implementation issues)
# app.add_middleware(SecurityMiddleware)

# CORS middleware with security considerations
allowed_origins = [
    "http://localhost:3000",
    "https://localhost:3000",
    os.getenv("FRONTEND_URL", ""),
]

# Remove empty strings and add environment-specific origins
allowed_origins = [origin for origin in allowed_origins if origin]

>>>>>>> c79b7619
app.add_middleware(
    CORSMiddleware,
    allow_origins=[
        "http://localhost:3000", 
        "http://127.0.0.1:3000",
        "http://localhost:8001",
        "http://127.0.0.1:8001"
    ],
    allow_credentials=True,
    allow_methods=["GET", "POST", "PUT", "DELETE", "OPTIONS"],
    allow_headers=["*"],
)

# Rate limiting
limiter = Limiter(key_func=get_remote_address)

# Basic endpoints
@app.get("/")
async def root():
    return {
        "message": "Aman Cybersecurity Platform API", 
        "status": "running", 
        "version": "2.0.0",
        "auth_type": "Simple Token (No JWT)"
    }

@app.get("/api/health")
async def health_check():
    """Health check endpoint"""
    db_status = "disconnected"
    try:
        db = get_database()
        if db is not None:
            await db.command('ping')
            db_status = "connected"
    except Exception as e:
        logger.error(f"Health check DB error: {e}")
    
    # Get token statistics
    token_stats = get_active_token_count()
    
    return {
        "status": "healthy",
        "timestamp": datetime.utcnow().isoformat(),
        "database": db_status,
        "auth_system": "Simple Token (No JWT)",
        "active_tokens": token_stats,
        "modules": {
            "ai_scanner": AI_AVAILABLE,
            "realtime": REALTIME_AVAILABLE,
            "admin": ADMIN_AVAILABLE,
            "feedback": FEEDBACK_AVAILABLE,
            "threat_intel": THREAT_INTEL_AVAILABLE
        }
    }

# Authentication endpoints
@app.post("/api/auth/register")
@limiter.limit("5/minute")
async def register_user(request: Request, user_data: UserCreate):
    """Register new user"""
    try:
        # Check if user exists
        existing_user = await UserDatabase.get_user_by_email(user_data.email)
        if existing_user:
            raise HTTPException(status_code=400, detail="Email already registered")
        
        # Create user
        user_id = str(uuid.uuid4())
        user_dict = {
            "id": user_id,
            "name": user_data.name,
            "email": user_data.email,
            "password": get_password_hash(user_data.password),
            "organization": user_data.organization or "",
            "role": "user",
            "is_active": True,
            "created_at": datetime.utcnow(),
            "updated_at": datetime.utcnow()
        }
        
        await UserDatabase.create_user(user_dict)
        
        logger.info(f"New user registered: {user_data.email} from IP: {request.client.host}")
        
        return {
            "success": True,
            "message": "User registered successfully",
            "data": {"id": user_id, "email": user_data.email}
        }
        
    except HTTPException:
        raise
    except Exception as e:
        logger.error(f"Registration error: {e}")
        raise HTTPException(status_code=500, detail="Registration failed")

@app.post("/api/auth/login")
@limiter.limit("10/minute")
async def login_user(request: Request, login_data: UserLogin):
    """User login"""
    try:
        # Get user
        user = await UserDatabase.get_user_by_email(login_data.email)
        if not user:
            raise HTTPException(status_code=401, detail="Invalid credentials")
        
        # Verify password
        if not verify_password(login_data.password, user["password"]):
            raise HTTPException(status_code=401, detail="Invalid credentials")
        
        if not user.get("is_active", True):
            raise HTTPException(status_code=401, detail="Account is disabled")
        
        # Create tokens using simple token system
        access_token = create_access_token(data={"sub": user["email"]})
        refresh_token = create_refresh_token(data={"sub": user["email"]})
        
        # Update last login
        await UserDatabase.update_user(user["id"], {"last_login": datetime.utcnow()})
        
        # Prepare user data
        user_data = {
            "id": user["id"],
            "name": user["name"],
            "email": user["email"],
            "organization": user.get("organization", ""),
            "role": user.get("role", "user"),
            "is_active": user.get("is_active", True)
        }
        
        logger.info(f"User logged in: {login_data.email} from IP: {request.client.host}")
        
        return {
            "success": True,
            "access_token": access_token,
            "refresh_token": refresh_token,
            "token_type": "bearer",
            "user": user_data
        }
        
    except HTTPException:
        raise
    except Exception as e:
        logger.error(f"Login error: {e}")
        raise HTTPException(status_code=500, detail="Login failed")

@app.post("/api/auth/refresh")
@limiter.limit("10/minute")
async def refresh_token(request: Request, refresh_data: TokenRefresh):
    """Refresh access token"""
    try:
        refresh_token_str = refresh_data.refresh_token
        if not refresh_token_str:
            raise HTTPException(status_code=400, detail="Refresh token required")
        
        # Decode refresh token using simple token system
        payload = decode_refresh_token(refresh_token_str)
        if not payload:
            raise HTTPException(status_code=401, detail="Invalid refresh token")
        
        email = payload.get("sub")
        if not email:
            raise HTTPException(status_code=401, detail="Invalid refresh token")
        
        # Get user
        user = await UserDatabase.get_user_by_email(email)
        if not user or not user.get("is_active", True):
            raise HTTPException(status_code=401, detail="User not found or inactive")
        
        # Create new access token
        access_token = create_access_token(data={"sub": user["email"]})
        
        logger.info(f"Token refreshed for user: {email}")
        
        return {
            "success": True,
            "access_token": access_token,
            "token_type": "bearer"
        }
        
    except HTTPException:
        raise
    except Exception as e:
        logger.error(f"Token refresh error: {e}")
        raise HTTPException(status_code=500, detail="Token refresh failed")

@app.post("/api/auth/logout")
@limiter.limit("10/minute")
async def logout_user(request: Request, current_user: UserResponse = Depends(get_current_active_user)):
    """User logout - invalidate tokens"""
    try:
        # Get token from request
        auth_header = request.headers.get("Authorization")
        if auth_header and auth_header.startswith("Bearer "):
            token = auth_header.split(" ")[1]
            # Invalidate the token
            invalidate_token(token)
        
        logger.info(f"User logged out: {current_user.email}")
        
        return {
            "success": True,
            "message": "Logged out successfully"
        }
        
    except Exception as e:
        logger.error(f"Logout error: {e}")
        return {"success": True, "message": "Logged out"}  # Always succeed

# Dashboard endpoints
@app.get("/api/dashboard/stats")
@limiter.limit("30/minute")
async def get_dashboard_stats(
    request: Request,
    current_user: UserResponse = Depends(get_current_active_user)
):
    """Get dashboard statistics"""
    try:
<<<<<<< HEAD
        stats = await EmailScanDatabase.get_user_stats(current_user.id)
        
        return {
            "phishing_emails_caught": stats.get("threats_blocked", 0),
            "safe_emails": stats.get("safe_emails", 0),
            "potential_phishing": max(0, stats.get("total_scans", 0) - stats.get("safe_emails", 0) - stats.get("threats_blocked", 0)),
            "total_scans": stats.get("total_scans", 0)
        }
=======
        stats_data = await EmailScanDatabase.get_user_stats(user_id=current_user.id)
        
        # Calculate accuracy rate (placeholder logic)
        total_scans = stats_data.get("total_scans", 0)
        accuracy_rate = 95.5 if total_scans > 0 else 0.0
        
        return DashboardStats(
            phishing_caught=stats_data.get("threats_blocked", 0),
            safe_emails=stats_data.get("safe_emails", 0),
            potential_phishing=max(0, total_scans - stats_data.get("threats_blocked", 0) - stats_data.get("safe_emails", 0)),
            total_scans=total_scans,
            accuracy_rate=accuracy_rate,
            last_updated=datetime.utcnow()
        )
>>>>>>> c79b7619
        
    except Exception as e:
        logger.error(f"Dashboard stats error: {e}")
        # Return zeros instead of error for better UX
        return {
            "phishing_emails_caught": 0,
            "safe_emails": 0,
            "potential_phishing": 0,
            "total_scans": 0
        }

@app.get("/api/dashboard/recent-emails")
@limiter.limit("30/minute")
async def get_recent_emails(
    request: Request,
    current_user: UserResponse = Depends(get_current_active_user)
):
    """Get recent email scans"""
    try:
<<<<<<< HEAD
        scans = await EmailScanDatabase.get_recent_scans(current_user.id, limit=10)
        
        # Format scans
        formatted_scans = []
        for scan in scans:
            formatted_scans.append({
                "id": scan.get("id", str(scan.get("_id", ""))),
                "subject": scan.get("email_subject", "")[:50],
                "sender": scan.get("sender", ""),
                "status": scan.get("scan_result", "safe"),
                "risk_score": scan.get("risk_score", 0),
                "timestamp": scan.get("created_at", datetime.utcnow()).isoformat() if isinstance(scan.get("created_at"), datetime) else scan.get("created_at", datetime.utcnow().isoformat())
            })
        
        return {"recent_scans": formatted_scans}
=======
        recent_scans = await EmailScanDatabase.get_recent_scans(
            current_user.id, limit=min(limit, 50)
        )
        
        # Convert to response format
        emails = []
        for scan in recent_scans:
            # Calculate time ago
            created_at = scan.get("created_at", datetime.utcnow())
            time_diff = datetime.utcnow() - created_at
            if time_diff.days > 0:
                time_str = f"{time_diff.days} day{'s' if time_diff.days > 1 else ''} ago"
            elif time_diff.seconds > 3600:
                hours = time_diff.seconds // 3600
                time_str = f"{hours} hour{'s' if hours > 1 else ''} ago"
            elif time_diff.seconds > 60:
                minutes = time_diff.seconds // 60
                time_str = f"{minutes} minute{'s' if minutes > 1 else ''} ago"
            else:
                time_str = "Just now"
            
            emails.append(RecentEmailScan(
                id=str(scan.get("_id", "")),
                subject=scan.get("email_subject", ""),
                sender=scan.get("sender", ""),
                time=time_str,
                status=scan.get("scan_result", ""),
                risk_score=scan.get("risk_score", 0.0)
            ))
        
        return {"emails": emails}
>>>>>>> c79b7619
        
    except Exception as e:
        logger.error(f"Recent emails error: {e}")
        return {"recent_scans": []}

# User profile endpoints
@app.get("/api/user/profile")
@limiter.limit("30/minute")
async def get_user_profile(
    request: Request,
    current_user: UserResponse = Depends(get_current_active_user)
):
    """Get user profile"""
    try:
        return {
            "id": current_user.id,
            "name": current_user.name,
            "email": current_user.email,
            "organization": current_user.organization,
            "role": current_user.role,
            "is_active": current_user.is_active
        }
<<<<<<< HEAD
=======
        
        scan_result = await EmailScanDatabase.create_email_scan(scan_data)
        
        # Send real-time notifications
        try:
            # Convert scan result to notification format
            notification_data = {
                "id": str(scan_result.get("_id", "")),
                "status": status.value,
                "risk_score": risk_score,
                "explanation": explanation,
                "threat_sources": threat_sources,
                "detected_threats": detected_threats,
                "recommendations": recommendations
            }
            
            # Send threat notification if dangerous
            if status in [ScanStatus.POTENTIAL_PHISHING, ScanStatus.PHISHING]:
                await notify_threat_detected(current_user.id, notification_data)
            
            # Send scan completion notification
            await notify_scan_completed(current_user.id, notification_data)
            
        except Exception as notification_error:
            # Don't fail the scan if notifications fail
            logger.warning(f"Real-time notification failed: {notification_error}")
        
        # Enhanced security logging
        log_security_event("EMAIL_SCAN_COMPLETED", {
            "scan_id": str(scan_result.get("_id", "")),
            "risk_score": risk_score,
            "status": status.value,
            "ai_powered": scan_data["ai_powered"]
        }, client_ip)
        
        logger.info(f"Email scan completed for user {current_user.email}: risk_score={risk_score}, status={status.value}")
        
        return EmailScanResponse(
            id=str(scan_result.get("_id", "")),
            status=status,
            risk_score=risk_score,
            explanation=explanation,
            threat_sources=threat_sources,
            detected_threats=detected_threats,
            recommendations=recommendations
        )
        
    except HTTPException:
        raise
>>>>>>> c79b7619
    except Exception as e:
        logger.error(f"Get user profile error: {e}")
        raise HTTPException(status_code=500, detail="Failed to fetch user profile")

@app.put("/api/user/profile")
@limiter.limit("10/minute")
async def update_user_profile(
    request: Request,
    profile_data: dict,
    current_user: UserResponse = Depends(get_current_active_user)
):
    """Update user profile"""
    try:
        # Validate and sanitize update data
        allowed_fields = ["name", "organization"]
        update_data = {k: v for k, v in profile_data.items() if k in allowed_fields and v}
        
        if not update_data:
            raise HTTPException(status_code=400, detail="No valid fields to update")
        
        success = await UserDatabase.update_user(current_user.id, update_data)
        
        if success:
            return {"success": True, "message": "Profile updated successfully"}
        else:
            raise HTTPException(status_code=400, detail="Failed to update profile")
            
    except HTTPException:
        raise
    except Exception as e:
        logger.error(f"Profile update error: {e}")
        raise HTTPException(status_code=500, detail="Profile update failed")

# Settings endpoints
@app.get("/api/user/settings")
@limiter.limit("30/minute")
async def get_user_settings(
    request: Request,
    current_user: UserResponse = Depends(get_current_active_user)
):
    """Get user settings"""
    try:
        settings = await SettingsDatabase.get_user_settings(current_user.id)
        
        # Default settings
        default_settings = {
            "email_notifications": True,
            "real_time_scanning": True,
            "threat_alerts": True,
            "weekly_reports": False,
            "scan_attachments": True
        }
        
        # Merge with user settings
        default_settings.update(settings)
        
        return {"settings": default_settings}
        
    except Exception as e:
        logger.error(f"Get settings error: {e}")
        return {"settings": {
            "email_notifications": True,
            "real_time_scanning": True,
            "threat_alerts": True,
            "weekly_reports": False,
            "scan_attachments": True
        }}

@app.put("/api/user/settings")
@limiter.limit("20/minute")
async def update_user_settings(
    request: Request,
    settings_data: dict,
    current_user: UserResponse = Depends(get_current_active_user)
):
    """Update user settings"""
    try:
        # Validate settings
        allowed_settings = [
            "email_notifications", "real_time_scanning", "threat_alerts", 
            "weekly_reports", "scan_attachments"
        ]
        
        settings = {}
        for key, value in settings_data.items():
            if key in allowed_settings:
                settings[key] = bool(value)
        
        if not settings:
            raise HTTPException(status_code=400, detail="No valid settings provided")
        
        success = await SettingsDatabase.update_user_settings(current_user.id, settings)
        
        if success:
            return {"success": True, "message": "Settings updated successfully"}
        else:
            raise HTTPException(status_code=400, detail="Failed to update settings")
            
    except HTTPException:
        raise
    except Exception as e:
        logger.error(f"Update settings error: {e}")
        raise HTTPException(status_code=500, detail="Settings update failed")

# Email scanning endpoint
@app.post("/api/scan/email")
@limiter.limit("30/minute")
async def scan_email(
    request: Request,
    scan_request: EmailScanRequest,
    current_user: UserResponse = Depends(get_current_active_user)
):
    """Scan email for phishing threats"""
    try:
        client_ip = request.client.host if request.client else "unknown"
        
        # Validate input
        validated_data = {
            "email_subject": scan_request.email_subject[:500] if scan_request.email_subject else "",
            "email_body": scan_request.email_body[:10000] if scan_request.email_body else "",
            "sender": scan_request.sender[:200] if scan_request.sender else "",
            "recipient": scan_request.recipient[:200] if scan_request.recipient else ""
        }
        
        # Use AI-enhanced scanning with fallback
        scan_results = await safe_scan_email_with_ai(validated_data, current_user.id)
        
        risk_score = scan_results.get('risk_score', 0.0)
        risk_level = scan_results.get('risk_level', 'safe')
        
        # Map risk_level to status
        if risk_level == "phishing":
            status = "phishing"
        elif risk_level == "potential_phishing":
            status = "potential_phishing"
        else:
            status = "safe"
        
        explanation = scan_results.get('explanation', 'Scan completed')
        recommendations = scan_results.get('recommendations', [])
        threat_indicators = scan_results.get('threat_indicators', [])
        
        # Extract threat info
        threat_sources = list(set(indicator.get('source', '') for indicator in threat_indicators))
        detected_threats = list(set(indicator.get('threat_type', '') for indicator in threat_indicators))
        
        # Store scan result
        scan_data = {
            "id": str(uuid.uuid4()),
            "user_id": current_user.id,
            "email_subject": validated_data["email_subject"][:200],
            "sender": validated_data["sender"][:100],
            "recipient": validated_data["recipient"][:100],
            "scan_result": status,
            "risk_score": risk_score,
            "explanation": explanation,
            "threat_sources": threat_sources,
            "detected_threats": detected_threats,
            "scan_metadata": scan_results.get('metadata', {}),
            "scan_duration": scan_results.get('scan_duration', 0.0),
            "ai_powered": scan_results.get('metadata', {}).get('ai_powered', False)
        }
        
        scan_result = await EmailScanDatabase.create_email_scan(scan_data)
        
        # Send real-time notifications if available
        if REALTIME_AVAILABLE and status in ["potential_phishing", "phishing"]:
            try:
                notification_data = {
                    "id": scan_result.get("id"),
                    "status": status,
                    "risk_score": risk_score,
                    "explanation": explanation,
                    "threat_sources": threat_sources,
                    "detected_threats": detected_threats,
                    "recommendations": recommendations
                }
                await notify_threat_detected(current_user.id, notification_data)
                await notify_scan_completed(current_user.id, notification_data)
            except Exception as notification_error:
                logger.warning(f"Real-time notification failed: {notification_error}")
        
        logger.info(f"Email scan completed for user {current_user.email}: risk_score={risk_score}, status={status}")
        
        return {
            "id": scan_result.get("id"),
            "status": status,
            "risk_score": risk_score,
            "explanation": explanation,
            "threat_sources": threat_sources,
            "detected_threats": detected_threats,
            "recommendations": recommendations
        }
        
    except HTTPException:
        raise
    except Exception as e:
        logger.error(f"Email scan error: {e}")
        raise HTTPException(status_code=500, detail="Email scan failed")

# Link scanning endpoint
@app.post("/api/scan/link")
@limiter.limit("30/minute")
async def scan_link(
    request: Request,
    scan_request: LinkScanRequest,
    current_user: UserResponse = Depends(get_current_active_user)
):
    """Scan link for threats"""
    try:
        # Use AI-enhanced scanning with fallback
        scan_results = await safe_scan_link_with_ai(scan_request.url, scan_request.context or "", current_user.id)
        
        risk_score = scan_results.get('risk_score', 0.0)
        risk_level = scan_results.get('risk_level', 'safe')
        
        # Map risk_level to status
        if risk_level == "phishing":
            status = "phishing"
        elif risk_level == "potential_phishing":
            status = "potential_phishing"
        else:
            status = "safe"
        
        explanation = scan_results.get('explanation', 'Link scan completed')
        threat_indicators = scan_results.get('threat_indicators', [])
        threat_categories = list(set(indicator.get('threat_type', '') for indicator in threat_indicators))
        
        logger.info(f"Link scan completed for user {current_user.email}: risk_score={risk_score}, status={status}")
        
        return {
            "status": status,
            "risk_score": risk_score,
            "explanation": explanation,
            "threat_categories": threat_categories,
            "is_shortened": len(scan_request.url) < 50 and any(domain in scan_request.url for domain in ['bit.ly', 'tinyurl.com', 'goo.gl'])
        }
        
    except HTTPException:
        raise
    except Exception as e:
        logger.error(f"Link scan error: {e}")
        raise HTTPException(status_code=500, detail="Link scan failed")

# WebSocket endpoint (if real-time available)
if REALTIME_AVAILABLE:
    @app.websocket("/api/ws/{user_id}")
    async def websocket_endpoint(websocket: WebSocket, user_id: str):
        """WebSocket endpoint for real-time updates"""
        try:
            connection_id = await realtime_manager.connect(websocket, user_id)
            
            try:
                while True:
                    try:
                        data = await websocket.receive_text()
                        message = json.loads(data)
                        
                        if message.get("type") == "ping":
                            await websocket.send_text(json.dumps({
                                "type": "pong",
                                "timestamp": datetime.utcnow().isoformat()
                            }))
                        elif message.get("type") == "auth":
                            # Handle WebSocket authentication
                            token = message.get("token")
                            if token:
                                # Verify token (simplified for WebSocket)
                                await websocket.send_text(json.dumps({
                                    "type": "auth_success",
                                    "message": "WebSocket authenticated"
                                }))
                        elif message.get("type") == "request_stats":
                            await realtime_manager.send_dashboard_statistics(user_id)
                            
                    except WebSocketDisconnect:
                        break
                    except Exception as e:
                        logger.error(f"WebSocket message error: {e}")
                        
            except WebSocketDisconnect:
                pass
            finally:
                await realtime_manager.disconnect(connection_id)
                
        except Exception as e:
            logger.error(f"WebSocket connection error: {e}")

# Error handlers
@app.exception_handler(HTTPException)
async def http_exception_handler(request: Request, exc: HTTPException):
    return JSONResponse(
        status_code=exc.status_code,
        content={"detail": exc.detail, "status_code": exc.status_code}
    )

@app.exception_handler(Exception)
async def general_exception_handler(request: Request, exc: Exception):
    logger.error(f"Unhandled exception: {exc}")
    return JSONResponse(
        status_code=500,
        content={"detail": "Internal server error", "status_code": 500}
    )

# Health check for token system
@app.get("/api/auth/status")
async def auth_status():
    """Get authentication system status"""
    token_stats = get_active_token_count()
    return {
        "auth_system": "Simple Token (No JWT)",
        "status": "active",
        "active_tokens": token_stats,
        "features": ["login", "logout", "refresh", "cleanup"]
    }

if __name__ == "__main__":
    import uvicorn
    uvicorn.run(app, host="0.0.0.0", port=8001, reload=True)<|MERGE_RESOLUTION|>--- conflicted
+++ resolved
@@ -270,9 +270,6 @@
     lifespan=lifespan
 )
 
-<<<<<<< HEAD
-# CORS middleware
-=======
 # Add rate limiting
 app.state.limiter = limiter
 app.add_exception_handler(RateLimitExceeded, lambda request, exc: JSONResponse(
@@ -340,7 +337,6 @@
 # Remove empty strings and add environment-specific origins
 allowed_origins = [origin for origin in allowed_origins if origin]
 
->>>>>>> c79b7619
 app.add_middleware(
     CORSMiddleware,
     allow_origins=[
@@ -560,7 +556,6 @@
 ):
     """Get dashboard statistics"""
     try:
-<<<<<<< HEAD
         stats = await EmailScanDatabase.get_user_stats(current_user.id)
         
         return {
@@ -569,22 +564,6 @@
             "potential_phishing": max(0, stats.get("total_scans", 0) - stats.get("safe_emails", 0) - stats.get("threats_blocked", 0)),
             "total_scans": stats.get("total_scans", 0)
         }
-=======
-        stats_data = await EmailScanDatabase.get_user_stats(user_id=current_user.id)
-        
-        # Calculate accuracy rate (placeholder logic)
-        total_scans = stats_data.get("total_scans", 0)
-        accuracy_rate = 95.5 if total_scans > 0 else 0.0
-        
-        return DashboardStats(
-            phishing_caught=stats_data.get("threats_blocked", 0),
-            safe_emails=stats_data.get("safe_emails", 0),
-            potential_phishing=max(0, total_scans - stats_data.get("threats_blocked", 0) - stats_data.get("safe_emails", 0)),
-            total_scans=total_scans,
-            accuracy_rate=accuracy_rate,
-            last_updated=datetime.utcnow()
-        )
->>>>>>> c79b7619
         
     except Exception as e:
         logger.error(f"Dashboard stats error: {e}")
@@ -604,7 +583,6 @@
 ):
     """Get recent email scans"""
     try:
-<<<<<<< HEAD
         scans = await EmailScanDatabase.get_recent_scans(current_user.id, limit=10)
         
         # Format scans
@@ -620,7 +598,105 @@
             })
         
         return {"recent_scans": formatted_scans}
-=======
+        
+    except Exception as e:
+        logger.error(f"Recent emails error: {e}")
+        return {"recent_scans": []}
+
+# User profile endpoints
+@app.get("/api/user/profile")
+@limiter.limit("30/minute")
+async def get_user_profile(
+    request: Request,
+    current_user: UserResponse = Depends(get_current_active_user)
+):
+    """Get user profile"""
+    try:
+        return {
+            "id": current_user.id,
+            "name": current_user.name,
+            "email": current_user.email,
+            "organization": current_user.organization,
+            "role": current_user.role,
+            "is_active": current_user.is_active
+        }
+    except Exception as e:
+        logger.error(f"Get user profile error: {e}")
+        raise HTTPException(status_code=500, detail="Failed to fetch user profile")
+
+@app.put("/api/user/profile")
+@limiter.limit("10/minute")
+async def update_user_profile(
+    request: Request,
+    profile_data: dict,
+    current_user: UserResponse = Depends(get_current_active_user)
+):
+    """Update user profile"""
+    try:
+        # Validate and sanitize update data
+        allowed_fields = ["name", "organization"]
+        update_data = {k: v for k, v in profile_data.items() if k in allowed_fields and v}
+        
+        if not update_data:
+            raise HTTPException(status_code=400, detail="No valid fields to update")
+        
+        success = await UserDatabase.update_user(current_user.id, update_data)
+        
+        if success:
+            return {"success": True, "message": "Profile updated successfully"}
+        else:
+            raise HTTPException(status_code=400, detail="Failed to update profile")
+            
+    except HTTPException:
+        raise
+    except Exception as e:
+        logger.error(f"Profile update error: {e}")
+
+        raise HTTPException(
+            status_code=500,
+            detail="Profile update failed"
+        )
+
+# Dashboard endpoints
+@app.get("/api/dashboard/stats", response_model=DashboardStats)
+@limiter.limit("60/minute")
+async def get_dashboard_stats(
+    request: Request,
+    current_user: UserResponse = Depends(get_current_active_user)
+):
+    """Get dashboard statistics for current user"""
+    try:
+        stats_data = await EmailScanDatabase.get_user_stats(user_id=current_user.id)
+        
+        # Calculate accuracy rate (placeholder logic)
+        total_scans = stats_data.get("total_scans", 0)
+        accuracy_rate = 95.5 if total_scans > 0 else 0.0
+        
+        return DashboardStats(
+            phishing_caught=stats_data.get("threats_blocked", 0),
+            safe_emails=stats_data.get("safe_emails", 0),
+            potential_phishing=max(0, total_scans - stats_data.get("threats_blocked", 0) - stats_data.get("safe_emails", 0)),
+            total_scans=total_scans,
+            accuracy_rate=accuracy_rate,
+            last_updated=datetime.utcnow()
+        )
+        
+    except Exception as e:
+        logger.error(f"Dashboard stats error: {e}")
+        raise HTTPException(
+            status_code=500,
+            detail="Failed to fetch dashboard stats"
+        )
+
+@app.get("/api/dashboard/recent-emails")
+@limiter.limit("60/minute")
+async def get_recent_emails(
+    request: Request,
+    limit: int = 10,
+    current_user: UserResponse = Depends(get_current_active_user)
+):
+    """Get recent email scans for current user"""
+    try:
         recent_scans = await EmailScanDatabase.get_recent_scans(
             current_user.id, limit=min(limit, 50)
         )
@@ -652,31 +728,94 @@
             ))
         
         return {"emails": emails}
->>>>>>> c79b7619
         
     except Exception as e:
         logger.error(f"Recent emails error: {e}")
-        return {"recent_scans": []}
-
-# User profile endpoints
-@app.get("/api/user/profile")
+        raise HTTPException(
+            status_code=500,
+            detail="Failed to fetch recent emails"
+        )
+
+# Email scanning endpoints
+@app.post("/api/scan/email", response_model=EmailScanResponse)
 @limiter.limit("30/minute")
-async def get_user_profile(
+async def scan_email(
     request: Request,
+    scan_request: EmailScanRequest,
     current_user: UserResponse = Depends(get_current_active_user)
 ):
-    """Get user profile"""
-    try:
-        return {
-            "id": current_user.id,
-            "name": current_user.name,
-            "email": current_user.email,
-            "organization": current_user.organization,
-            "role": current_user.role,
-            "is_active": current_user.is_active
-        }
-<<<<<<< HEAD
-=======
+    """Scan email for phishing threats using AI-powered advanced analysis"""
+    try:
+        client_ip = IPValidator.get_client_ip(request)
+        
+        # Validate and sanitize input
+        validated_data = validate_input(scan_request.dict())
+        
+        # Enhanced security: Check content length and suspicious patterns
+        email_body = validated_data.get("email_body", "")
+        if len(email_body) > 50000:  # 50KB limit
+            raise HTTPException(
+                status_code=400,
+                detail="Email content too large"
+            )
+        
+        # Log scan attempt for security monitoring
+        log_security_event("EMAIL_SCAN_ATTEMPT", {
+            "user_id": current_user.id,
+            "email_subject": validated_data.get("email_subject", "")[:50],
+            "body_length": len(email_body)
+        }, client_ip)
+        
+        # Use AI-enhanced scanning with fallback
+        try:
+            scan_results = await scan_email_with_ai(validated_data, current_user.id)
+            logger.info(f"AI email scan successful for user {current_user.email}")
+        except Exception as ai_error:
+            logger.warning(f"AI scanning failed, falling back to advanced scanning: {ai_error}")
+            scan_results = scan_email_advanced(validated_data)
+        
+        risk_score = scan_results.get('risk_score', 0.0)
+        risk_level = scan_results.get('risk_level', 'safe')
+        
+        # Map risk_level to ScanStatus
+        if risk_level == "phishing":
+            status = ScanStatus.PHISHING
+        elif risk_level == "potential_phishing":
+            status = ScanStatus.POTENTIAL_PHISHING
+        else:
+            status = ScanStatus.SAFE
+        
+        explanation = scan_results.get('explanation', 'No explanation available')
+        recommendations = scan_results.get('recommendations', [])
+        threat_indicators = scan_results.get('threat_indicators', [])
+        
+        # Extract threat sources and detected threats from indicators
+        threat_sources = list(set(indicator.get('source', '') for indicator in threat_indicators))
+        detected_threats = list(set(indicator.get('threat_type', '') for indicator in threat_indicators))
+        
+        # Enhanced security: Redact sensitive information from storage
+        safe_subject = validated_data["email_subject"][:200] if validated_data.get("email_subject") else ""
+        safe_sender = validated_data["sender"][:100] if validated_data.get("sender") else ""
+        
+        # Store scan result in database with enhanced security
+        scan_data = {
+            "user_id": current_user.id,
+            "email_subject": safe_subject,
+            "sender": safe_sender,
+            "recipient": validated_data.get("recipient", "")[:100],
+            "scan_result": status.value,
+            "risk_score": risk_score,
+            "explanation": explanation,
+            "threat_sources": threat_sources,
+            "detected_threats": detected_threats,
+            "scan_metadata": {
+                **scan_results.get('metadata', {}),
+                "ip_address": client_ip,
+                "user_agent": request.headers.get("user-agent", "")[:200]
+            },
+            "scan_duration": scan_results.get('scan_duration', 0.0),
+            "ai_powered": scan_results.get('metadata', {}).get('ai_powered', False)
+        }
         
         scan_result = await EmailScanDatabase.create_email_scan(scan_data)
         
@@ -726,39 +865,114 @@
         
     except HTTPException:
         raise
->>>>>>> c79b7619
-    except Exception as e:
-        logger.error(f"Get user profile error: {e}")
-        raise HTTPException(status_code=500, detail="Failed to fetch user profile")
-
-@app.put("/api/user/profile")
-@limiter.limit("10/minute")
-async def update_user_profile(
+    except Exception as e:
+        client_ip = IPValidator.get_client_ip(request)
+        log_security_event("EMAIL_SCAN_ERROR", {"error": str(e)}, client_ip)
+        logger.error(f"Email scan error: {e}")
+        raise HTTPException(
+            status_code=500,
+            detail="Email scan failed"
+        )
+
+@app.post("/api/scan/link", response_model=LinkScanResponse)
+@limiter.limit("60/minute")
+async def scan_link(
     request: Request,
-    profile_data: dict,
+    link_request: LinkScanRequest,
     current_user: UserResponse = Depends(get_current_active_user)
 ):
-    """Update user profile"""
-    try:
-        # Validate and sanitize update data
-        allowed_fields = ["name", "organization"]
-        update_data = {k: v for k, v in profile_data.items() if k in allowed_fields and v}
-        
-        if not update_data:
-            raise HTTPException(status_code=400, detail="No valid fields to update")
-        
-        success = await UserDatabase.update_user(current_user.id, update_data)
-        
-        if success:
-            return {"success": True, "message": "Profile updated successfully"}
+    """Scan individual link for threats using AI-enhanced threat intelligence"""
+    try:
+        client_ip = IPValidator.get_client_ip(request)
+        
+        # Enhanced security: Validate URL format and length
+        if not link_request.url or len(link_request.url) > 2000:
+            raise HTTPException(
+                status_code=400,
+                detail="Invalid or too long URL"
+            )
+        
+        # Validate URL format
+        from security import InputValidator
+        if not InputValidator.validate_url(link_request.url):
+            raise HTTPException(
+                status_code=400,
+                detail="Invalid URL format"
+            )
+        
+        # Log scan attempt for security monitoring
+        log_security_event("LINK_SCAN_ATTEMPT", {
+            "user_id": current_user.id,
+            "url": link_request.url[:100],  # Truncate for logging
+            "url_length": len(link_request.url)
+        }, client_ip)
+        
+        # Use AI-enhanced link scanning with fallback
+        try:
+            context = getattr(link_request, 'context', '')
+            scan_results = await scan_link_with_ai(link_request.url, context)
+            logger.info(f"AI link scan successful for user {current_user.email}")
+        except Exception as ai_error:
+            logger.warning(f"AI link scanning failed, falling back to advanced scanning: {ai_error}")
+            context = getattr(link_request, 'context', '')
+            scan_results = scan_link_advanced(link_request.url, context)
+        
+        risk_score = scan_results.get('risk_score', 0.0)
+        risk_level = scan_results.get('risk_level', 'safe')
+        
+        # Map risk_level to ScanStatus
+        if risk_level == "phishing":
+            status = ScanStatus.PHISHING
+        elif risk_level == "potential_phishing":
+            status = ScanStatus.POTENTIAL_PHISHING
         else:
-            raise HTTPException(status_code=400, detail="Failed to update profile")
-            
+            status = ScanStatus.SAFE
+        
+        explanation = scan_results.get('explanation', 'No explanation available')
+        threat_indicators = scan_results.get('threat_indicators', [])
+        
+        # Extract threat categories from indicators
+        threat_categories = list(set(indicator.get('threat_type', '') for indicator in threat_indicators))
+        
+        # Check for shortened URL with enhanced detection
+        is_shortened = _is_shortened_url(link_request.url) or any(
+            domain in link_request.url.lower() 
+            for domain in ['shorturl', 'tiny', 'tinylink', 'shortlink', 'sl.ly']
+        )
+        
+        # Enhanced redirect chain detection (placeholder for now)
+        redirect_chain = []
+        
+        # Enhanced security logging
+        log_security_event("LINK_SCAN_COMPLETED", {
+            "url": link_request.url[:100],
+            "risk_score": risk_score,
+            "status": status.value,
+            "ai_powered": scan_results.get('metadata', {}).get('ai_powered', False)
+        }, client_ip)
+        
+        logger.info(f"Link scan completed for user {current_user.email}: url={link_request.url[:50]}, risk_score={risk_score}")
+        
+        return LinkScanResponse(
+            url=link_request.url,
+            status=status,
+            risk_score=risk_score,
+            explanation=explanation,
+            threat_categories=threat_categories,
+            redirect_chain=redirect_chain,
+            is_shortened=is_shortened
+        )
+        
     except HTTPException:
         raise
     except Exception as e:
-        logger.error(f"Profile update error: {e}")
-        raise HTTPException(status_code=500, detail="Profile update failed")
+        client_ip = IPValidator.get_client_ip(request)
+        log_security_event("LINK_SCAN_ERROR", {"error": str(e), "url": link_request.url[:100]}, client_ip)
+        logger.error(f"Link scan error: {e}")
+        raise HTTPException(
+            status_code=500,
+            detail="Link scan failed"
+        )
 
 # Settings endpoints
 @app.get("/api/user/settings")
