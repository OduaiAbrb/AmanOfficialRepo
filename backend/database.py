"""
Database connection module for Aman Cybersecurity Platform - COMPLETE VERSION
"""
import os
import logging
from typing import Optional, List, Dict, Any
from motor.motor_asyncio import AsyncIOMotorClient, AsyncIOMotorDatabase
from pymongo.errors import ConnectionFailure
from datetime import datetime, timedelta

logger = logging.getLogger(__name__)

class Database:
    client: Optional[AsyncIOMotorClient] = None
    database: Optional[AsyncIOMotorDatabase] = None

# Database instance
db_instance = Database()

async def connect_to_mongo():
    """Create database connection"""
    try:
        mongo_url = os.getenv("MONGO_URL", "mongodb://localhost:27017")
        
        # Create client
        db_instance.client = AsyncIOMotorClient(mongo_url)
        
        # Test connection
        await db_instance.client.admin.command('ping')
        
        # Set database
        db_instance.database = db_instance.client.aman_cybersecurity
        
        logger.info(f"✅ Connected to MongoDB: {mongo_url}")
        logger.info(f"✅ Using database: aman_cybersecurity")
        
    except ConnectionFailure as e:
        logger.error(f"❌ Failed to connect to MongoDB: {e}")
        raise
    except Exception as e:
        logger.error(f"❌ Database connection error: {e}")
        raise

async def close_mongo_connection():
    """Close database connection"""
    if db_instance.client:
        db_instance.client.close()
        logger.info("Database connection closed")

def get_database() -> Optional[AsyncIOMotorDatabase]:
    """Get database instance"""
    return db_instance.database

# Collection helper classes
class UserDatabase:
    @staticmethod
    async def create_user(user_data: dict):
        db = get_database()
        if db is None:
            raise Exception("Database not connected")
        
        result = await db.users.insert_one(user_data)
        user_data["_id"] = result.inserted_id
        return user_data
    
    @staticmethod
    async def get_user_by_email(email: str):
        db = get_database()
        if db is None:
            return None
        
        return await db.users.find_one({"email": email})
    
    @staticmethod
    async def get_user_by_id(user_id: str):
        db = get_database()
        if db is None:
            return None
        
        return await db.users.find_one({"id": user_id})
    
    @staticmethod
    async def update_user(user_id: str, update_data: dict):
        db = get_database()
        if db is None:
            return None
        
        update_data["updated_at"] = datetime.utcnow()
        result = await db.users.update_one({"id": user_id}, {"$set": update_data})
        return result.modified_count > 0

    @staticmethod
    async def get_all_users(skip: int = 0, limit: int = 50):
        db = get_database()
        if db is None:
            return []
        
        cursor = db.users.find({}).skip(skip).limit(limit)
        return await cursor.to_list(limit)

    @staticmethod
    async def get_users_count():
        db = get_database()
        if db is None:
            return 0
        
        return await db.users.count_documents({})

class EmailScanDatabase:
    @staticmethod
    async def create_email_scan(scan_data: dict):
        db = get_database()
        if db is None:
            raise Exception("Database not connected")
        
        scan_data["created_at"] = datetime.utcnow()
        result = await db.email_scans.insert_one(scan_data)
        scan_data["_id"] = result.inserted_id
        return scan_data
    
    @staticmethod
    async def get_recent_scans(user_id: str, limit: int = 10):
        db = get_database()
        if db is None:
            return []
        
        cursor = db.email_scans.find({"user_id": user_id}).sort("created_at", -1).limit(limit)
        return await cursor.to_list(limit)
    
    @staticmethod
    async def get_user_stats(user_id: str):
        db = get_database()
        if db is None:
            return {"total_scans": 0, "threats_blocked": 0, "safe_emails": 0}
        
        # Get today's date
        today = datetime.utcnow().replace(hour=0, minute=0, second=0, microsecond=0)
        
        # Aggregate stats
        pipeline = [
            {"$match": {"user_id": user_id, "created_at": {"$gte": today}}},
            {
                "$group": {
                    "_id": None,
                    "total_scans": {"$sum": 1},
                    "threats_blocked": {
                        "$sum": {"$cond": [{"$in": ["$scan_result", ["potential_phishing", "phishing"]]}, 1, 0]}
                    },
                    "safe_emails": {
                        "$sum": {"$cond": [{"$eq": ["$scan_result", "safe"]}, 1, 0]}
                    }
                }
            }
        ]
        
        result = await db.email_scans.aggregate(pipeline).to_list(1)
        if result:
            return result[0]
        else:
            return {"total_scans": 0, "threats_blocked": 0, "safe_emails": 0}

    @staticmethod
    async def get_all_scans(skip: int = 0, limit: int = 50):
        db = get_database()
        if db is None:
            return []
        
        cursor = db.email_scans.find({}).sort("created_at", -1).skip(skip).limit(limit)
        return await cursor.to_list(limit)

    @staticmethod
    async def get_scans_count():
        db = get_database()
        if db is None:
            return 0
        
        return await db.email_scans.count_documents({})

class SettingsDatabase:
    @staticmethod
    async def get_user_settings(user_id: str):
        db = get_database()
        if db is None:
            return {}
        
        settings = await db.user_settings.find_one({"user_id": user_id})
        return settings.get("settings", {}) if settings else {}
    
    @staticmethod
    async def update_user_settings(user_id: str, settings: dict):
        db = get_database()
        if db is None:
            return False
        
        await db.user_settings.update_one(
            {"user_id": user_id},
            {
                "$set": {
                    "user_id": user_id,
                    "settings": settings,
                    "updated_at": datetime.utcnow()
                }
            },
            upsert=True
        )
        return True

class ThreatDatabase:
    """Database operations for threat management"""
    
    @staticmethod
    async def create_threat_log(threat_data: dict):
        db = get_database()
        if db is None:
            raise Exception("Database not connected")
        
        threat_data["created_at"] = datetime.utcnow()
        result = await db.threat_logs.insert_one(threat_data)
        threat_data["_id"] = result.inserted_id
        return threat_data
    
    @staticmethod
    async def get_threat_logs(limit: int = 100):
        db = get_database()
        if db is None:
            return []
        
        cursor = db.threat_logs.find({}).sort("created_at", -1).limit(limit)
        return await cursor.to_list(limit)
    
    @staticmethod
    async def get_threat_stats():
        db = get_database()
        if db is None:
            return {"total_threats": 0, "today_threats": 0}
        
        today = datetime.utcnow().replace(hour=0, minute=0, second=0, microsecond=0)
        
        total_threats = await db.threat_logs.count_documents({})
        today_threats = await db.threat_logs.count_documents({"created_at": {"$gte": today}})
        
        return {"total_threats": total_threats, "today_threats": today_threats}

    @staticmethod
    async def store_domain_reputation(domain: str, reputation_data: dict):
        db = get_database()
        if db is None:
            return False
        
        reputation_data.update({
            "domain": domain,
            "updated_at": datetime.utcnow()
        })
        
        await db.domain_reputation.update_one(
            {"domain": domain},
            {"$set": reputation_data},
            upsert=True
        )
        return True

    @staticmethod
    async def get_domain_reputation(domain: str):
        db = get_database()
        if db is None:
            return None
        
        return await db.domain_reputation.find_one({"domain": domain})

class FeedbackDatabase:
    """Database operations for user feedback"""
    
    @staticmethod
    async def create_feedback(feedback_data: dict):
        db = get_database()
        if db is None:
            raise Exception("Database not connected")
        
        feedback_data["created_at"] = datetime.utcnow()
        result = await db.feedback.insert_one(feedback_data)
        feedback_data["_id"] = result.inserted_id
        return feedback_data
    
    @staticmethod
    async def get_user_feedback(user_id: str, limit: int = 50):
        db = get_database()
        if db is None:
            return []
        
        cursor = db.feedback.find({"user_id": user_id}).sort("created_at", -1).limit(limit)
        return await cursor.to_list(limit)
    
    @staticmethod
    async def get_feedback_analytics():
        db = get_database()
        if db is None:
            return {"total_feedback": 0, "positive_feedback": 0, "negative_feedback": 0}
        
        pipeline = [
            {
                "$group": {
                    "_id": None,
                    "total_feedback": {"$sum": 1},
                    "positive_feedback": {
                        "$sum": {"$cond": [{"$gte": ["$rating", 4]}, 1, 0]}
                    },
                    "negative_feedback": {
                        "$sum": {"$cond": [{"$lte": ["$rating", 2]}, 1, 0]}
                    }
                }
            }
        ]
        
        result = await db.feedback.aggregate(pipeline).to_list(1)
        if result:
            return result[0]
        else:
            return {"total_feedback": 0, "positive_feedback": 0, "negative_feedback": 0}

class AICostDatabase:
    """Database operations for AI cost management"""
    
    @staticmethod
    async def record_ai_usage(usage_data: dict):
        db = get_database()
        if db is None:
            raise Exception("Database not connected")
        
        usage_data["created_at"] = datetime.utcnow()
        result = await db.ai_usage.insert_one(usage_data)
        usage_data["_id"] = result.inserted_id
        return usage_data
    
    @staticmethod
    async def get_ai_usage_stats(start_date: datetime = None, end_date: datetime = None):
        db = get_database()
        if db is None:
            return {"total_requests": 0, "total_cost": 0.0, "total_tokens": 0}
        
        match_filter = {}
        if start_date and end_date:
            match_filter["created_at"] = {"$gte": start_date, "$lte": end_date}
        
        pipeline = [
            {"$match": match_filter},
            {
                "$group": {
                    "_id": None,
                    "total_requests": {"$sum": 1},
                    "total_cost": {"$sum": "$cost"},
                    "total_tokens": {"$sum": "$tokens_used"}
                }
            }
        ]
        
        result = await db.ai_usage.aggregate(pipeline).to_list(1)
        if result:
            return result[0]
        else:
            return {"total_requests": 0, "total_cost": 0.0, "total_tokens": 0}
    
    @staticmethod
    async def get_user_ai_usage(user_id: str):
        db = get_database()
        if db is None:
            return {"total_requests": 0, "total_cost": 0.0, "total_tokens": 0}
        
        pipeline = [
            {"$match": {"user_id": user_id}},
            {
                "$group": {
                    "_id": None,
                    "total_requests": {"$sum": 1},
                    "total_cost": {"$sum": "$cost"},
                    "total_tokens": {"$sum": "$tokens_used"}
                }
            }
        ]
        
        result = await db.ai_usage.aggregate(pipeline).to_list(1)
        if result:
            return result[0]
        else:
            return {"total_requests": 0, "total_cost": 0.0, "total_tokens": 0}

class AdminDatabase:
    """Database operations for admin functionality"""
    
    @staticmethod
    async def create_admin_action(action_data: dict):
        db = get_database()
        if db is None:
            raise Exception("Database not connected")
        
        action_data["created_at"] = datetime.utcnow()
        result = await db.admin_actions.insert_one(action_data)
        action_data["_id"] = result.inserted_id
        return action_data
    
    @staticmethod
    async def get_admin_actions(limit: int = 50):
        db = get_database()
        if db is None:
            return []
        
        cursor = db.admin_actions.find({}).sort("created_at", -1).limit(limit)
        return await cursor.to_list(limit)
    
    @staticmethod
    async def get_system_stats():
        db = get_database()
        if db is None:
            return {
                "total_users": 0,
                "total_scans": 0,
                "total_threats": 0,
                "active_users": 0
            }
        
        # Get basic counts
        total_users = await db.users.count_documents({})
        total_scans = await db.email_scans.count_documents({})
        total_threats = await db.threat_logs.count_documents({})
        
        # Get active users (logged in last 30 days)
        thirty_days_ago = datetime.utcnow() - timedelta(days=30)
        active_users = await db.users.count_documents({
            "last_login": {"$gte": thirty_days_ago}
        })
        
        return {
            "total_users": total_users,
            "total_scans": total_scans,
            "total_threats": total_threats,
            "active_users": active_users
        }

<<<<<<< HEAD
    @staticmethod
    async def get_user_management_data(skip: int = 0, limit: int = 50):
        db = get_database()
        if db is None:
            return {"users": [], "total_count": 0}
        
        users = await UserDatabase.get_all_users(skip, limit)
        total_count = await UserDatabase.get_users_count()
        
        return {"users": users, "total_count": total_count}

    @staticmethod
    async def update_user_status(user_id: str, is_active: bool):
        db = get_database()
        if db is None:
            return False
        
        result = await db.users.update_one(
            {"id": user_id},
            {"$set": {"is_active": is_active, "updated_at": datetime.utcnow()}}
        )
        return result.modified_count > 0

    @staticmethod
    async def update_user_role(user_id: str, role: str):
        db = get_database()
        if db is None:
            return False
        
        result = await db.users.update_one(
            {"id": user_id},
            {"$set": {"role": role, "updated_at": datetime.utcnow()}}
        )
        return result.modified_count > 0

=======
>>>>>>> c79b7619
# Initialize collections function
async def init_collections():
    """Initialize database collections and indexes"""
    try:
        db = get_database()
        if db is None:
            logger.warning("Database not connected, skipping collection initialization")
            return
        
        # Create indexes for better performance
        await db.users.create_index("email", unique=True, background=True)
        await db.users.create_index("id", unique=True, background=True)
        await db.email_scans.create_index("user_id", background=True)
        await db.email_scans.create_index("created_at", background=True)
        await db.user_settings.create_index("user_id", unique=True, background=True)
        await db.threat_logs.create_index("created_at", background=True)
        await db.feedback.create_index("user_id", background=True)
        await db.ai_usage.create_index("user_id", background=True)
        await db.ai_usage.create_index("created_at", background=True)
        await db.admin_actions.create_index("created_at", background=True)
        await db.domain_reputation.create_index("domain", unique=True, background=True)
        
        # Create collections if they don't exist
        collections = await db.list_collection_names()
        
        required_collections = [
            "users", "email_scans", "user_settings", "threat_logs",
            "feedback", "ai_usage", "admin_actions", "domain_reputation",
            "ai_cache", "organizations"
        ]
        
        for collection_name in required_collections:
            if collection_name not in collections:
                await db.create_collection(collection_name)
        
        logger.info("✅ Database collections initialized successfully")
        
    except Exception as e:
        logger.error(f"❌ Failed to initialize collections: {e}")
        # Don't raise, just log the error for development

# Helper functions for database operations
async def cleanup_expired_data():
    """Clean up expired data from database"""
    try:
        db = get_database()
        if db is None:
            return
        
        # Clean old AI cache (older than 7 days)
        seven_days_ago = datetime.utcnow() - timedelta(days=7)
        await db.ai_cache.delete_many({"created_at": {"$lt": seven_days_ago}})
        
        # Clean old admin actions (older than 90 days)
        ninety_days_ago = datetime.utcnow() - timedelta(days=90)
        await db.admin_actions.delete_many({"created_at": {"$lt": ninety_days_ago}})
        
        logger.info("✅ Database cleanup completed")
        
    except Exception as e:
        logger.error(f"❌ Database cleanup failed: {e}")

async def get_database_stats():
    """Get overall database statistics"""
    try:
        db = get_database()
        if db is None:
            return {}
        
        stats = {}
        collections = ["users", "email_scans", "threat_logs", "feedback", "ai_usage"]
        
        for collection in collections:
            count = await db[collection].count_documents({})
            stats[collection] = count
        
        return stats
        
    except Exception as e:
        logger.error(f"❌ Failed to get database stats: {e}")
        return {}

# Log database setup
logger.info("🗄️ Database module loaded with all required classes")
print("✅ Database Classes: UserDatabase, EmailScanDatabase, SettingsDatabase, ThreatDatabase, FeedbackDatabase, AICostDatabase, AdminDatabase")<|MERGE_RESOLUTION|>--- conflicted
+++ resolved
@@ -435,44 +435,7 @@
             "active_users": active_users
         }
 
-<<<<<<< HEAD
-    @staticmethod
-    async def get_user_management_data(skip: int = 0, limit: int = 50):
-        db = get_database()
-        if db is None:
-            return {"users": [], "total_count": 0}
-        
-        users = await UserDatabase.get_all_users(skip, limit)
-        total_count = await UserDatabase.get_users_count()
-        
-        return {"users": users, "total_count": total_count}
-
-    @staticmethod
-    async def update_user_status(user_id: str, is_active: bool):
-        db = get_database()
-        if db is None:
-            return False
-        
-        result = await db.users.update_one(
-            {"id": user_id},
-            {"$set": {"is_active": is_active, "updated_at": datetime.utcnow()}}
-        )
-        return result.modified_count > 0
-
-    @staticmethod
-    async def update_user_role(user_id: str, role: str):
-        db = get_database()
-        if db is None:
-            return False
-        
-        result = await db.users.update_one(
-            {"id": user_id},
-            {"$set": {"role": role, "updated_at": datetime.utcnow()}}
-        )
-        return result.modified_count > 0
-
-=======
->>>>>>> c79b7619
+
 # Initialize collections function
 async def init_collections():
     """Initialize database collections and indexes"""
